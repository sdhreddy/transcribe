--- conflicted
+++ resolved
@@ -81,9 +81,9 @@
 - [Speech Mode](./docs/SpeechMode.md)
 - **New:** Toggle [Continuous Read Aloud](./docs/SpeechMode.md#speech-mode) from the UI using the switch in the bottom panel. Playback temporarily mutes speaker capture and stops if you start speaking. The preference is saved automatically.
 - Automatic echo suppression prevents the AI from responding to its own speech.
-<<<<<<< HEAD
+
 - Spoken replies never repeat&mdash;only the newest answer is read aloud.
-=======
+
 
 - Spoken replies never repeat&mdash;only the newest answer is read aloud.
 
@@ -92,7 +92,7 @@
 
 - Spoken replies never repeat&mdash;only the newest answer is read aloud.
 
->>>>>>> 24c4ac70
+
 - Configure TTS speed via `tts_speech_rate` in `parameters.yaml`.
 - [Save Content](./docs/SaveContent.md)
 - [Model Selection](./docs/ModelSelection.md)
