<img src="assets/Transcribe-2.png" width="100">

## Source Code Install Video

Thanks to [Fahd Mirza](https://www.fahdmirza.com/) for the [installation video](https://www.youtube.com/watch?v=RX86zKdCpMc) for Transcribe.
Subscribe to his [Youtube channel](https://www.youtube.com/@fahdmirza) and read his [blog](https://www.fahdmirza.com/).

<a href="https://www.youtube.com/watch?feature=player_embedded&v=RX86zKdCpMc" target="_blank">
 <img src="https://img.youtube.com/vi/RX86zKdCpMc/0.jpg" alt="Watch the video" width="240" height="180"/>
</a>

# 👂🏻️ Transcribe ✍🏼️

[Join the community](https://transcribe-workspace.slack.com/channels/general)

Write an [email](waveblueseawave@gmail.com) to receive invite to the community channel or share your email in an issue.

Transcribe provides real time transcription for microphone and speaker output. It generates a suggested conversation response using OpenAI's chatGPT (or OpenAI API compatible provider)  relevant to the current conversation.

## Why Transcribe over other Speech to Text apps ##
- Use Most of the functionality for **FREE**
- Multi Lingual support
- Choose between GPT 4o, 4, 3.5 or other inference models from OpenAI, or a plethora of inference models from [Together](https://docs.together.ai/docs/inference-models)
- Streaming LLM responses instead of waiting for a complete response
- Upto date with the latest OpenAI libraries
- Get LLM responses for selected text
- Install and use without python or other dependencies
- Security Features
- Choose Audio Inputs (Speaker or Mic or Both)
- Speech to Text
    - Offline - FREE
    - Online - paid
      - OpenAI Whisper - **(Encouraged)**
      - Deepgram
- Chat Inference Engines
    - OpenAI
    - Together
    - Perplexity
    - Azure hosted OpenAI - Some users have reported requiring code changes to make Azure work. Feedback appreciated.
- Conversation Summary
- Prompt customization
- Save chat history
- Response Audio

## Response Generation ##
Response generation requires a paid account with an API Key for an OpenAI API compatible provider like 
OpenAI (**Encouraged**)
or Deepgram ($200 free credits)
or Together ($25 free Credits)
or Azure

Based on feedback from users, OpenAI gpt-4o model provides the best response generation capabilities. Earlier models work ok, but can sometimes provide inaccurate answers if there is not enough conversation content at the beginning.
Together provides a large selection of [Inference models](https://docs.together.ai/docs/inference-models). Any of these can be used by making changes to `override.yaml` file.

When using OpenAI, without the OpenAI key, using continuous response or any action that requires interaction with the online LLM gives an error similar to below

```
Error when attempting to get a response from LLM.
Error code: 401 - {'error': {'message': 'Incorrect API key provided: API_KEY. You can find your API key at https://platform.openai.com/account/api-keys.', 'type': 'invalid_request_error', 'param': None, 'code': 'invalid_api_key'}}
```

With a valid OpenAI key and no available credits, using continuous response gives an error similar to below
```
Error when attempting to get a response from LLM. Error code: 429 - {'error': {'message': 'You exceeded your current quota, please check your plan and billing details. For more information on this error, read the docs: https://platform.openai.com/docs/guides/error-codes/api-errors.', 'type': 'insufficient_quota', 'param': None, 'code': 'insufficient_quota'}} 
```


## ![Alt text](assets/on-demand-service-48.png) On Demand Features ![Alt text](assets/on-demand-service-48.png) ##
We develop mutually beneficial features on demand.

Create an issue in the repo to request mutually beneficial on demand features.

Connect on LinkedIn to discuss further.


## Features ##
- [Multilingual support](./docs/Multilingual.md)
- [Response Customization](./docs/ResponseCustomization.md)
- [Audio Customization](./docs/AudioCustomization.md)
- [Response for selected text](./docs/SelectedResponse.md)
- [Speech Mode](./docs/SpeechMode.md)
- **New:** Toggle [Continuous Read Aloud](./docs/SpeechMode.md#speech-mode) from the UI using the switch in the bottom panel. Playback temporarily mutes speaker capture and stops if you start speaking. The preference is saved automatically.
- Automatic echo suppression prevents the AI from responding to its own speech.

 - Spoken replies never repeat&mdash;the queue is cleared after each answer so only the most recent response is spoken.

- Spoken replies never repeat&mdash;only the newest answer is read aloud.

- Configure TTS speed via `tts_speech_rate` in `parameters.yaml`.
- [Save Content](./docs/SaveContent.md)
- [Model Selection](./docs/ModelSelection.md)
- [Batch Operations](./docs/BatchOperations.md)
- [Application Configuration](./docs/AppConfig.md)
- [OpenAI API Compatible Provider Support](./docs/Providers.md)


## Security ##
- <b>Secret scanning</b>: Continuous Integration with [GitGuardian](https://www.gitguardian.com/)
- <b>Static Code Analysis</b>: Regular static code scan scan with [Bandit](https://bandit.readthedocs.io/en/latest/)
- <b>Static Code Analysis</b>: Incorporate Snyk for static analysis of code on every check in
- <b>Secure Transmission</b>: All secure communications for any network communications
- <b>Dependency Security</b>: All strictest security features enabled in the Github repo


## Developer Guide ##
[Developer Guide](./docs/DeveloperGuide.md)

## Web Version ##
See [WebSetup](./docs/WebSetup.md) for running Transcribe in a browser using FastAPI and React. Docker instructions are also provided.

## Mobile Strategy ##
An outline for Android and cross-platform options is available in [MobilePlan](./docs/MobilePlan.md).


## Software Installation

Note that installation files are generated every few weeks. Generated binaries will almost always trail the latest codebase available in the repo.

Latest Binary
- Generated: 2024-06-02
- Git version: 3b3502d

1. Install ffmpeg

First, install Chocolatey, a package manager for Windows.

Open PowerShell as Administrator and run the following command:
```
Set-ExecutionPolicy Bypass -Scope Process -Force; [System.Net.ServicePointManager]::SecurityProtocol = [System.Net.ServicePointManager]::SecurityProtocol -bor 3072; iex ((New-Object System.Net.WebClient).DownloadString('https://community.chocolatey.org/install.ps1'))
```
Once Chocolatey is installed, install FFmpeg by running the following command in PowerShell:
```
choco install ffmpeg
```
Run these commands in a PowerShell window with administrator privileges. For any issues during the installation, visit the official [Chocolatey](https://chocolatey.org/) and [FFmpeg](https://ffmpeg.org/) websites for troubleshooting.

2. Download the zip file from
```
https://drive.google.com/file/d/1kcgGbTKxZqgbJOShL0bc3Do34lLouYxF/view?usp=drive_link


Using GPU provides 2-3 times faster reseponse time depending on processing power of GPU.
```
3. Unzip the files in a folder.

4. (Optional) Add Open API key in `override.yaml` file in the transcribe directory:

   Create an [OpenAI account](https://openai.com/) or account from another provider

   Add OpenAI API key in `override.yaml` file manually. Open in a text editor and add these lines:

```
OpenAI:
   api_key: 'API_KEY'
```

   Replace "API_KEY" with the actual OpenAI API key. Save the file.

5. Execute the file `transcribe\transcribe.exe\transcribe.exe`



## 🆕 Best Performance with GPU 🥇
Application performs best with GPU support.

Make sure you have installed CUDA libraries if you have GPU: https://developer.nvidia.com/cuda-downloads

Application will automatically detect and use GPU once CUDA libraries are installed.

## 🆕 Getting Started 🥇

Follow below steps to run transcribe on your local machine.

### 📋 Prerequisites

- Python >=3.11.0
- (Optional) An OpenAI API key (set up a paid [OpenAI account](https://platform.openai.com/))
- Windows OS (Not tested on others)
- FFmpeg

Steps to install FFmpeg on your system.

First, install Chocolatey, a package manager for Windows.

Open PowerShell as Administrator and run the following command:
```
Set-ExecutionPolicy Bypass -Scope Process -Force; [System.Net.ServicePointManager]::SecurityProtocol = [System.Net.ServicePointManager]::SecurityProtocol -bor 3072; iex ((New-Object System.Net.WebClient).DownloadString('https://community.chocolatey.org/install.ps1'))
```
Once Chocolatey is installed, install FFmpeg by running the following command in PowerShell:
```
choco install ffmpeg
```
Run these commands in a PowerShell window with administrator privileges. For any issues during the installation, visit the official [Chocolatey](https://chocolatey.org/) and [FFmpeg](https://ffmpeg.org/) websites for troubleshooting.

### 🔧 Code Installation

1. Clone transcribe repository:

   ```
   git clone https://github.com/vivekuppal/transcribe
   ```

2. Run setup file

   ```
   setup.bat
   ```

3. (Optional) Provide OpenAI API key in `override.yaml` file in the transcribe directory:

   Create the following section in `override.yaml` file
   ```yaml
   OpenAI:
     api_key: 'API_KEY'
   ```
   Alter the line:
   
      ```
        api_key: 'API_KEY'
      ```
      Replace "API_KEY" with the actual OpenAI API key. Save the file.


### 🎬 Running Transcribe

Run the main script from `app\transcribe\` folder:

```
python main.py
```

Upon initiation, Transcribe will begin transcribing microphone input and speaker output in real-time, optionally generating a suggested response based on the conversation. It is suggested to use continuous response feature after 1-2 minutes, once there is enough content in transcription window to provide enough context to the LLM.


## 👤 License 📖
This project is licensed under the MIT License - see the [LICENSE](LICENSE) file for details.

## 🤝 Contributions 🤝

Contributions are welcome! Open issues or submit pull requests to improve Transcribe.

## Videos
- [Install Video](https://www.youtube.com/watch?v=RX86zKdCpMc) Thanks to Fahd Mirza.
- [Fireside chat](https://www.youtube.com/watch?v=vUm-elVkxOI) for Transcribe.

## Acknowledgements
This project started out as a fork of [ecoute](https://github.com/SevaSk/ecoute/). It has diverged significantly from the original implementation so we decided to remove the link to ecoute.

## ARM64 / Ubuntu Setup

These instructions assume you are on ARM64 hardware (e.g., Surface Pro under WSL2/Ubuntu).

1. **Install system dependencies** (run in a terminal):
   ```bash
   sudo apt-get update && sudo apt-get install -y \
     python3-venv python3-pip python3-tk portaudio19-dev \
     ffmpeg build-essential libssl-dev libffi-dev \
     libatlas-base-dev libasound2-dev libportaudio2 \
     libportaudiocpp0 tk
   ```

2. **Clone the repo and switch to the ARM64 branch:**
   ```bash
   git clone https://github.com/<your-org>/transcribe.git
   cd transcribe
   git checkout arm64-support
   ```

3. **Run the setup script:**
   ```bash
   chmod +x scripts/setup_arm64.sh
   ./scripts/setup_arm64.sh
   source venv/bin/activate
   ```

4. **Launch the application:**
   ```bash
   python main.py
   ```

If GUI/Tk errors occur, ensure `python3-tk` is installed.

Dependencies

Python packages: listed in `requirements.txt` (ARM64-compatible only)

System packages: python3-venv, python3-tk, portaudio19-dev, ffmpeg, etc.

<<<<<<< HEAD
=======

>>>>>>> a06e300f
## WSL/Ubuntu Audio Setup

If running Transcribe under WSL/Ubuntu, audio capture may fail because no native Linux sound card is present. Use the helper script to connect to a Windows PulseAudio server.

<<<<<<< HEAD
=======

## WSL/Ubuntu Audio Setup

If running Transcribe under WSL/Ubuntu, audio capture may fail because no native Linux sound card is present. The project includes a helper script to configure a virtual Loopback device using PulseAudio.


>>>>>>> a06e300f
1. Run the script:
   ```bash
   chmod +x scripts/setup_wsl_audio.sh
   ./scripts/setup_wsl_audio.sh
<<<<<<< HEAD
   ```
=======

>>>>>>> a06e300f
2. Export the PulseAudio server address:
   ```bash
   export PULSE_SERVER=tcp:localhost:4713
   ```
3. Start Transcribe normally:
   ```bash
   cd app/transcribe && python main.py
   ```
<<<<<<< HEAD
After setup, microphone recording should work inside WSL.
=======
After setup, microphone recording should work inside WSL.

2. If you use a Windows PulseAudio server, set the server address:
   ```bash
   export PULSE_SERVER=tcp:localhost:4713
   ```
3. Verify the loopback card is available:
   ```bash
   arecord -l
   ```
   You should see a card named "Loopback" listed.
4. Start Transcribe normally:
   ```bash
   cd app/transcribe && python main.py
   ```

After setup, microphone recording should work inside WSL.

>>>>>>> a06e300f
<|MERGE_RESOLUTION|>--- conflicted
+++ resolved
@@ -286,32 +286,28 @@
 
 System packages: python3-venv, python3-tk, portaudio19-dev, ffmpeg, etc.
 
-<<<<<<< HEAD
-=======
-
->>>>>>> a06e300f
+
+
 ## WSL/Ubuntu Audio Setup
 
 If running Transcribe under WSL/Ubuntu, audio capture may fail because no native Linux sound card is present. Use the helper script to connect to a Windows PulseAudio server.
 
-<<<<<<< HEAD
-=======
+
 
 ## WSL/Ubuntu Audio Setup
 
 If running Transcribe under WSL/Ubuntu, audio capture may fail because no native Linux sound card is present. The project includes a helper script to configure a virtual Loopback device using PulseAudio.
 
 
->>>>>>> a06e300f
 1. Run the script:
    ```bash
    chmod +x scripts/setup_wsl_audio.sh
    ./scripts/setup_wsl_audio.sh
-<<<<<<< HEAD
-   ```
-=======
-
->>>>>>> a06e300f
+
+   ```
+
+
+
 2. Export the PulseAudio server address:
    ```bash
    export PULSE_SERVER=tcp:localhost:4713
@@ -320,10 +316,8 @@
    ```bash
    cd app/transcribe && python main.py
    ```
-<<<<<<< HEAD
 After setup, microphone recording should work inside WSL.
-=======
-After setup, microphone recording should work inside WSL.
+
 
 2. If you use a Windows PulseAudio server, set the server address:
    ```bash
@@ -341,4 +335,3 @@
 
 After setup, microphone recording should work inside WSL.
 
->>>>>>> a06e300f
