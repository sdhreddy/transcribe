--- conflicted
+++ resolved
@@ -284,8 +284,8 @@
 
 Python packages: listed in `requirements.txt` (ARM64-compatible only)
 
-<<<<<<< HEAD
 System packages: python3-venv, python3-tk, portaudio19-dev, ffmpeg, etc.
+
 
 ## WSL/Ubuntu Audio Setup
 
@@ -311,6 +311,3 @@
    ```
 
 After setup, microphone recording should work inside WSL.
-=======
-System packages: python3-venv, python3-tk, portaudio19-dev, ffmpeg, etc.
->>>>>>> 43d8ab6b
