--- conflicted
+++ resolved
@@ -2,18 +2,18 @@
 from unittest.mock import patch
 import yaml
 from tsutils.utilities import (
-<<<<<<< HEAD
+
     merge,
     incrementing_filename,
     naturalsize,
     download_using_bits,
     ensure_directory_exists,
     parse_yaml_bool,
-=======
+
     merge, incrementing_filename, naturalsize,
     download_using_bits, ensure_directory_exists,
     parse_yaml_bool
->>>>>>> 32d89b64
+
 )
 
 
