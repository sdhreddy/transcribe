--- conflicted
+++ resolved
@@ -1,9 +1,9 @@
-<<<<<<< HEAD
+
 """Database access helpers."""
 
-=======
+
 # Use a relative import so tests can run without installing the package
->>>>>>> b646df26
+
 from .app_db import AppDB
 
 
