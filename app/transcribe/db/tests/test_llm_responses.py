import unittest
from sqlalchemy.sql import text
from sqlalchemy import create_engine, inspect
from sqlalchemy.orm import sessionmaker
<<<<<<< HEAD
from app.transcribe.db.llm_responses import LLMResponses
=======
# Import from the parent package so tests run without installing the package
from ..llm_responses import LLMResponses
>>>>>>> b646df26


class TestLLMResponses(unittest.TestCase):
    """Unit tests for the LLMResponses class.
    """

    @classmethod
    def setUpClass(cls):
        """Set up an in-memory SQLite database for testing.
        """
        cls.engine = create_engine('sqlite:///:memory:', echo=False)
        cls.Session = sessionmaker(bind=cls.engine)
        cls.llm_responses = LLMResponses(cls.engine)
        # cls.llm_responses.create_table()

    def setUp(self):
        """Ensure the table is created before each test.
        """
        metadata = self.llm_responses._metadata
        metadata.create_all(self.engine)

    def test_table_creation(self):
        """Test if the LLMResponses table is created successfully.
        """
        inspector = inspect(self.engine)
        self.assertIn(LLMResponses._table_name, inspector.get_table_names())

    def test_insert_response(self):
        """Test inserting a response into the LLMResponses table.
        """
        invocation_id = 1
        conversation_id = 2
        insert_text = "Test response"

        response_id = self.llm_responses.insert_response(
            invocation_id=invocation_id,
            conversation_id=conversation_id,
<<<<<<< HEAD
            text=insert_text,
=======
            text=insert_text
>>>>>>> b646df26
        )

        # Verify insertion
        session = self.Session()
        stmt = text(f'SELECT * FROM {LLMResponses._table_name} WHERE Id = :id')
        result = session.execute(stmt, [{'id': response_id}]).fetchone()
        session.close()

        self.assertIsNotNone(result)
        self.assertEqual(result[0], invocation_id, 'invocation id do not match')
        self.assertEqual(result[3], conversation_id, 'conversation id do not match')
        self.assertEqual(result[4], insert_text, 'text do not match')

    def test_insert_response_auto_increment(self):
        """Test if the Id column auto-increments correctly."""
        invocation_id = 1
        conversation_id = 2
        insert_text = "First response"

        first_response_id = self.llm_responses.insert_response(
            invocation_id=invocation_id,
            conversation_id=conversation_id,
<<<<<<< HEAD
            text=insert_text,
=======
            text=insert_text
>>>>>>> b646df26
        )

        invocation_id = 3
        conversation_id = 4
        insert_text = "Second response"

        second_response_id = self.llm_responses.insert_response(
            invocation_id=invocation_id,
            conversation_id=conversation_id,
<<<<<<< HEAD
            text=insert_text,
=======
            text=insert_text
>>>>>>> b646df26
        )

        self.assertEqual(second_response_id, first_response_id + 1)

    def tearDown(self):
        """Drop the table after each test to ensure a clean state."""
        self.llm_responses._metadata.drop_all(self.engine)


if __name__ == '__main__':
    unittest.main()<|MERGE_RESOLUTION|>--- conflicted
+++ resolved
@@ -2,12 +2,12 @@
 from sqlalchemy.sql import text
 from sqlalchemy import create_engine, inspect
 from sqlalchemy.orm import sessionmaker
-<<<<<<< HEAD
+
 from app.transcribe.db.llm_responses import LLMResponses
-=======
+
 # Import from the parent package so tests run without installing the package
 from ..llm_responses import LLMResponses
->>>>>>> b646df26
+
 
 
 class TestLLMResponses(unittest.TestCase):
@@ -45,11 +45,11 @@
         response_id = self.llm_responses.insert_response(
             invocation_id=invocation_id,
             conversation_id=conversation_id,
-<<<<<<< HEAD
+
             text=insert_text,
-=======
+
             text=insert_text
->>>>>>> b646df26
+
         )
 
         # Verify insertion
@@ -72,11 +72,11 @@
         first_response_id = self.llm_responses.insert_response(
             invocation_id=invocation_id,
             conversation_id=conversation_id,
-<<<<<<< HEAD
+
             text=insert_text,
-=======
+
             text=insert_text
->>>>>>> b646df26
+
         )
 
         invocation_id = 3
@@ -86,11 +86,11 @@
         second_response_id = self.llm_responses.insert_response(
             invocation_id=invocation_id,
             conversation_id=conversation_id,
-<<<<<<< HEAD
+
             text=insert_text,
-=======
+
             text=insert_text
->>>>>>> b646df26
+
         )
 
         self.assertEqual(second_response_id, first_response_id + 1)
