--- conflicted
+++ resolved
@@ -45,15 +45,14 @@
         response_id = self.llm_responses.insert_response(
             invocation_id=invocation_id,
             conversation_id=conversation_id,
-<<<<<<< HEAD
+
             text=insert_text
-=======
 
             text=insert_text,
 
             text=insert_text
 
->>>>>>> b92b2411
+
         )
 
         # Verify insertion
@@ -76,15 +75,15 @@
         first_response_id = self.llm_responses.insert_response(
             invocation_id=invocation_id,
             conversation_id=conversation_id,
-<<<<<<< HEAD
+
             text=insert_text
-=======
+
 
             text=insert_text,
 
             text=insert_text
 
->>>>>>> b92b2411
+
         )
 
         invocation_id = 3
@@ -94,15 +93,14 @@
         second_response_id = self.llm_responses.insert_response(
             invocation_id=invocation_id,
             conversation_id=conversation_id,
-<<<<<<< HEAD
+
             text=insert_text
-=======
 
             text=insert_text,
 
             text=insert_text
 
->>>>>>> b92b2411
+
         )
 
         self.assertEqual(second_response_id, first_response_id + 1)
