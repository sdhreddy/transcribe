--- conflicted
+++ resolved
@@ -1,10 +1,9 @@
 import unittest
 from sqlalchemy import create_engine, inspect
 from sqlalchemy.orm import sessionmaker
-<<<<<<< HEAD
 # Import from the db package; test path setup allows this import
 from db.app_invocations import Invocation, ApplicationInvocations
-=======
+
 
 from app.transcribe.db.app_invocations import (
     Invocation,
@@ -13,7 +12,7 @@
 
 # Import from the parent package to avoid relying on global package installation
 from ..app_invocations import Invocation, ApplicationInvocations
->>>>>>> 5f3aa242
+
 
 
 class TestApplicationInvocations(unittest.TestCase):
