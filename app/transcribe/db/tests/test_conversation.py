--- conflicted
+++ resolved
@@ -2,10 +2,9 @@
 from datetime import datetime
 from sqlalchemy import create_engine, inspect
 from sqlalchemy.orm import sessionmaker
-<<<<<<< HEAD
 # Import from the db package
 from db.conversation import Conversation, Conversations
-=======
+
 
 from app.transcribe.db.conversation import (
     Conversation,
@@ -15,7 +14,6 @@
 # Import from the parent package to avoid relying on a top-level 'db' package
 from ..conversation import Conversation, Conversations
 
->>>>>>> 5f3aa242
 
 
 class TestConversations(unittest.TestCase):
