--- conflicted
+++ resolved
@@ -2,15 +2,15 @@
 from datetime import datetime
 from sqlalchemy import create_engine, inspect
 from sqlalchemy.orm import sessionmaker
-<<<<<<< HEAD
+
 from app.transcribe.db.conversation import (
     Conversation,
     Conversations,
 )
-=======
+
 # Import from the parent package to avoid relying on a top-level 'db' package
 from ..conversation import Conversation, Conversations
->>>>>>> b646df26
+
 
 
 class TestConversations(unittest.TestCase):
