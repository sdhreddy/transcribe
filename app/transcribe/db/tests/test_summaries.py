--- conflicted
+++ resolved
@@ -1,16 +1,16 @@
 import unittest
 from sqlalchemy import create_engine, inspect
 from sqlalchemy.orm import sessionmaker
-<<<<<<< HEAD
+
 # Import from the db package
 from db.summaries import Summary, Summaries
-=======
+
 
 from app.transcribe.db.summaries import Summary, Summaries
 
 # Import from the parent package to avoid dependency on installation
 from ..summaries import Summary, Summaries
->>>>>>> 5f3aa242
+
 
 
 class TestSummaries(unittest.TestCase):
