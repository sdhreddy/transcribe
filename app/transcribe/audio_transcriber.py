"""Encapsulates all Speech to Text functionality
"""
import sys
import os
import subprocess  # nosec
import queue
import time
import threading
import io
import datetime
from abc import abstractmethod
# import pprint
import wave
import tempfile
try:
    import pyaudiowpatch as pyaudio
except ModuleNotFoundError:  # pragma: no cover - optional dependency
    import pyaudio  # type: ignore
from difflib import SequenceMatcher
# from db import AppDB as appdb
<<<<<<< HEAD
from . import conversation  # noqa: E402 pylint: disable=C0413
from . import constants  # noqa: E402 pylint: disable=C0413
=======
import conversation  # noqa: E402 pylint: disable=C0413
import constants  # noqa: E402 pylint: disable=C0413
>>>>>>> 82977e0a
import os
sys.path.append(os.path.abspath(os.path.join(os.path.dirname(__file__), '..', '..')))
import custom_speech_recognition as sr  # noqa: E402 pylint: disable=C0413
from tsutils import app_logging as al  # noqa: E402 pylint: disable=C0413
from tsutils import duration, utilities  # noqa: E402 pylint: disable=C0413
from sdk.transcriber_models import WhisperCPPSTTModel


# There can be prompts for speech to text aspects as well, that have not been considered as yet.
# See the prompting section here https://platform.openai.com/docs/guides/speech-to-text/prompting

# pylint: disable=logging-fstring-interpolation
PHRASE_TIMEOUT = 3.05
logger = al.get_module_logger(al.TRANSCRIBER_LOGGER)
# Attempt to prune after these number of segments in transcription
WHISPER_SEGMENT_PRUNE_THRESHOLD = 6
# Duration of audio (seconds) after which force pruning
AUDIO_LENGTH_PRUNE_THRESHOLD_SECONDS = 45


class AudioTranscriber:   # pylint: disable=C0115, R0902

    def __init__(self, mic_source, speaker_source, model,
                 convo: conversation.Conversation,
                 config: dict):
        logger.info(self.__class__.__name__)
        # Transcript_data should be replaced with the conversation object.
        # We do not need to store transcription in 2 different places.
        # self.transcript_data = {"You": [], "Speaker": []}
        self.transcript_changed_event = threading.Event()
        self.stt_model = model
        # Same mutex is used for all audio sources. In case locking becomes an issue, can consider
        # using separate mutex for each audio source
        self.mutex = threading.Lock()
        self.config = config
        self.clear_transcript_periodically: bool = \
            self.config['General']['clear_transcript_periodically']
        self.clear_transcript_interval_seconds: int = \
            self.config['General']['clear_transcript_interval_seconds']
        # Determines if transcription is enabled for the application. By default it is enabled.
        self.transcribe = True
        self.audio_sources_properties = {
            "You": {
                # int
                "sample_rate": mic_source.SAMPLE_RATE,
                # int
                "sample_width": mic_source.SAMPLE_WIDTH,
                # int
                "channels": mic_source.channels,
                "last_sample": bytes(),  # Raw bytes for wav format data
                # Timestamp (UTC) for when the last transcribed audio record was put in queue
                "last_spoken": None,
                # bool
                "new_phrase": True,
                # function pointer
                "process_data_func": self.process_mic_data,
                # mutex
                "mutex": self.mutex
            },
            "Speaker": {
                # int
                "sample_rate": speaker_source.SAMPLE_RATE,
                # int
                "sample_width": speaker_source.SAMPLE_WIDTH,
                # int
                "channels": speaker_source.channels,
                "last_sample": bytes(),  # Raw bytes for wav format data
                # Timestamp (UTC) for when the last transcribed audio record was put in queue
                "last_spoken": None,
                # bool
                "new_phrase": True,
                # function pointer
                "process_data_func": self.process_speaker_data,
                # mutex
                "mutex": self.mutex
            }
        }
        self.conversation = convo

    def set_source_properties(self, mic_source=None, speaker_source=None):
        """Resets the audio source properties stored in internal data structures.
        """
        if mic_source is not None:
            self.audio_sources_properties['You']['sample_rate'] = mic_source.SAMPLE_RATE
            self.audio_sources_properties['You']['sample_width'] = mic_source.SAMPLE_WIDTH
            self.audio_sources_properties['You']['channels'] = mic_source.channels

        if speaker_source is not None:
            self.audio_sources_properties['Speaker']['sample_rate'] = speaker_source.SAMPLE_RATE
            self.audio_sources_properties['Speaker']['sample_width'] = speaker_source.SAMPLE_WIDTH
            self.audio_sources_properties['Speaker']['channels'] = speaker_source.channels

    def transcribe_audio_queue(self, audio_queue: queue.Queue):
        """Transcribe data from audio sources. In this case we have 2 sources, microphone, speaker.
        Args:
          audio_queue: queue object with reference to audio files
        """
        logger.info(self.__class__.__name__)
        while True:
            who_spoke, data, time_spoken = audio_queue.get()
            logger.info(f'Transcribe Audio Queue. Current time: {datetime.datetime.utcnow()} '
                        f'- Time Spoken: {time_spoken} by : {who_spoke}, queue_backlog - '
                        f'{audio_queue.qsize()}')
            self._update_last_sample_and_phrase_status(who_spoke, data, time_spoken)
            source_info = self.audio_sources_properties[who_spoke]

            text = ''
            try:
                file_descritor, path = tempfile.mkstemp(suffix=".wav")
                os.close(file_descritor)
                source_info["process_data_func"](source_info["last_sample"], path)
                if self.transcribe:
                    with duration.Duration('Transcription (Speech to Text)', screen=False):
                        logger.info(f'{datetime.datetime.now()} - Begin transcription')
                        response = self.stt_model.get_transcription(path)
                        text = self.stt_model.process_response(response)
                        if text != '':
                            self._prune_audio_file(response, who_spoke, time_spoken, path)

                        logger.info(f'{datetime.datetime.utcnow()} = Transcribed text: {text}')
                        logger.info(f'{datetime.datetime.utcnow()} - End transcription')

            except Exception as exception:
                print(exception)
            finally:
                # print(f'transcribe_audio_queue: file: {path} filesize: {os.path.getsize(path)}')
                os.unlink(path)

            if text != '' and text.lower() != 'you':
                if not (who_spoke == 'Speaker' and self._should_ignore_speaker_transcript(text)):
                    self.update_transcript(who_spoke, text, time_spoken)
                    self.transcript_changed_event.set()

    def _prune_audio_file(self, results, who_spoke, time_spoken, path):
        """Checks if pruning of Audio Source is required based on transcriber
        parameters, and prunes appropriately."""
        source_info = self.audio_sources_properties[who_spoke]
        with source_info["mutex"]:
            original_data_size = len(source_info["last_sample"])

        prune, prune_id, prune_percent = self.check_for_latency(results)
        # print(f'Prune: {prune}. prune_id: {prune_id}. prune_percent: {prune_percent}')
        if prune:
            logger.info(f'{datetime.datetime.utcnow()} - Attempted to prune.')
            first, second = self.prune_for_latency(who_spoke=who_spoke,
                                                   original_data_size=original_data_size,
                                                   prune_percent=prune_percent,
                                                   results=results,
                                                   prune_id=prune_id,
                                                   file_path=path)
            self.conversation.update_conversation(persona=who_spoke,
                                                  time_spoken=time_spoken,
                                                  text=first,
                                                  update_previous=True)
            self.conversation.update_conversation(persona=who_spoke,
                                                  time_spoken=time_spoken,
                                                  text=second,
                                                  update_previous=False)

    def _should_ignore_speaker_transcript(self, text: str) -> bool:
        """Determine if speaker transcript matches recent TTS output."""
        gv = self.conversation.context
        if gv.last_playback_end is None:
            return False
        delta = (datetime.datetime.utcnow() - gv.last_playback_end).total_seconds()
        if delta > constants.PLAYBACK_IGNORE_WINDOW_SECONDS:
            return False
        last_tts = gv.last_tts_response.strip().lower()
        candidate = text.strip().lower()
        if candidate == last_tts or candidate in last_tts or last_tts in candidate:
            return True
        ratio = SequenceMatcher(None, candidate, last_tts).ratio()
        return ratio >= constants.IGNORE_SIMILARITY_THRESHOLD

    @abstractmethod
    def check_for_latency(self, results: dict) -> tuple[bool, int, float]:
        """Very long audio clips can result in latency of transcription.
        Prune long audio clips based on number of segments, audio duration.
        Latency check is specific to each transcriber because of the difference
        in format of results. It is implemented in each transcriber specific class.
        Return values are
          prune: bool: Whether to prune or not
          prune_segment_id: int: Prune everything before this segment / paragraph
          prune_percent: float: % of audio clip (by size) to be pruned
        """

    @abstractmethod
    def prune_for_latency(self, who_spoke: str, original_data_size: int,
                          results: dict, prune_id: int,
                          file_path: str, prune_percent: int) -> tuple[str, str]:
        """Very long audio clips can result in latency of transcription.
        Prune long audio clips based on number of segments, audio duration.
        Latency check is specific to each transcriber because of the difference
        in format of results. It is implemented in each transcriber specific class.
        """

    def write_wav_data_to_file(self, data, channels,
                               sample_width, frame_rate, file_path='', ) -> str:
        """Write the data as a wave file
        """
        if file_path == '':
            file_descritor, file_path = tempfile.mkstemp(suffix=".wav")
            os.close(file_descritor)

        with wave.open(file_path, 'wb') as wf:
            # print(f'{datetime.datetime.now()} - Writing speaker data into file: {file_path}')
            wf.setnchannels(channels)    # pylint: disable=E1101
            wf.setsampwidth(sample_width)    # pylint: disable=E1101
            wf.setframerate(frame_rate)    # pylint: disable=E1101
            wf.writeframes(data)    # pylint: disable=E1101
            # print(f'datasize: {len(data)}')
        # print(f'filesize: {os.path.getsize(file_path)}')
        return file_path

    # Once these 2 PR's are resolved, we might be able to get rid of this method
    # and use whisper.cpp for conversion to 16khz format
    # https://github.com/ggerganov/whisper.cpp/pull/1549
    # https://github.com/ggerganov/whisper.cpp/pull/1524
    def convert_wav_to_16khz_format(self, file_path: str) -> str:
        """Convert input wav file to 16 khz format, since this is the only format accepted by
        whisper.cpp at the moment.
        """
        try:
            # Convert input file to 16khz. That is a requirement for using whisper.cpp
            # ffmpeg -i <input audio filename> -ar 16000 -ac 1 -c:a pcm_s16le -y <output audio file>

            file_descritor, mod_file_path = tempfile.mkstemp(suffix=".wav")
            os.close(file_descritor)
            # print(f'Convert file {file_path} to 16khz file {mod_file_path}')
            log_file = f"{utilities.get_data_path(app_name='Transcribe')}/logs/ffmpeg.txt"
            subprocess.call(["ffmpeg", '-i', file_path, '-ar', '16000', '-ac',  # nosec
                             '1', '-c:a', 'pcm_s16le', '-y', mod_file_path],
                            stdout=open(file=log_file, mode='a', encoding='utf-8'),
                            stderr=subprocess.STDOUT)
            return mod_file_path
        except Exception as ex:
            print(f'ERROR: converting wav file {file_path} to 16khz.')
            print(ex)
            return ''

    def get_wav_file_data(self, file_path):
        """Return just the data from wav file. Does not include wav format headers and such.
        """
        data = None
        try:
            with wave.open(file_path, 'rb') as file_handle:
                data = file_handle.readframes(file_handle.getnframes())
        except Exception as ex:
            print(f'ERROR: reading from wav file {file_path} to 16khz.')
            print(ex)
        return data

    def _update_last_sample_and_phrase_status(self, who_spoke, data, time_spoken):
        logger.info(AudioTranscriber._update_last_sample_and_phrase_status.__name__)
        if not self.transcribe:
            return
        source_info = self.audio_sources_properties[who_spoke]

        with source_info["mutex"]:
            # time_spoken - when current audio record was put into the queue (utc)
            if source_info["last_spoken"] and time_spoken - source_info["last_spoken"] \
                    > datetime.timedelta(seconds=PHRASE_TIMEOUT):
                source_info["last_sample"] = bytes()
                source_info["new_phrase"] = True
            else:
                source_info["new_phrase"] = False

            if isinstance(self.stt_model, WhisperCPPSTTModel):
                # Target sample_rate: For Whisper CPP target sample rate is 16000 khz
                # if source and target sample rates are not the same, conver to target sample rate
                # Write wav data to file
                # Convert to desired sample rate using ffmpeg
                channels = int(source_info["channels"])
                p = pyaudio.PyAudio()
                sample_width = p.get_sample_size(pyaudio.paInt16)
                frame_rate = int(source_info["sample_rate"])
                file_descritor, file_path = tempfile.mkstemp(suffix=".wav")
                os.close(file_descritor)

                # Distinguish audio from speaker, microphone.
                # Microphone audio requires a little bit of extra processing.
                if who_spoke == 'Speaker':
                    file_path = self.write_wav_data_to_file(data,
                                                            channels=channels,
                                                            sample_width=sample_width,
                                                            frame_rate=frame_rate,
                                                            file_path=file_path)
                if who_spoke == 'You':
                    audio_data = sr.AudioData(data, frame_rate, sample_width)
                    with open(file_path, 'w+b') as file_handle:
                        file_handle.write(audio_data.get_wav_data())
                mod_file_path = self.convert_wav_to_16khz_format(file_path)
                data = self.get_wav_file_data(mod_file_path)

                os.unlink(file_path)
                os.unlink(mod_file_path)

            source_info["last_sample"] += data
            source_info["last_spoken"] = time_spoken

    def process_mic_data(self, data, temp_file_name):
        """Processes audio data received from the microphone
        Args:
            temp_file_name: Name of .wav file to store the data
        """
        logger.info(AudioTranscriber.process_mic_data.__name__)
        if not self.transcribe:
            return

        p = pyaudio.PyAudio()
        sample_width = p.get_sample_size(pyaudio.paInt16)
        frame_rate = int(self.audio_sources_properties["You"]["sample_rate"])
        audio_data = sr.AudioData(data, frame_rate, sample_width)
        with open(temp_file_name, 'w+b') as file_handle:
            file_handle.write(audio_data.get_wav_data())
        # print(f'filesize: {os.path.getsize(temp_file_name)}')

    def process_speaker_data(self, data, temp_file_name):
        """Processes audio data received from the speaker
        Args:
            temp_file_name: Name of .wav file to store the data
        """
        logger.info(AudioTranscriber.process_speaker_data.__name__)
        if not self.transcribe:
            return
        channels = int(self.audio_sources_properties["Speaker"]["channels"])
        p = pyaudio.PyAudio()
        sample_width = p.get_sample_size(pyaudio.paInt16)
        frame_rate = self.audio_sources_properties["Speaker"]["sample_rate"]
        self.write_wav_data_to_file(data,
                                    channels=channels,
                                    sample_width=sample_width,
                                    frame_rate=frame_rate,
                                    file_path=temp_file_name)

    def update_transcript(self, who_spoke, text, time_spoken):
        """Update transcript with new data
        Args:
        who_spoke: Person this audio is attributed to
        text: Actual spoken words
        time_spoken: Time at which audio was taken, relative to start time
        """
        source_info = self.audio_sources_properties[who_spoke]

        # if source_info["new_phrase"] or len(transcript) == 0:
        if source_info["new_phrase"]:
            self.conversation.update_conversation(persona=who_spoke,
                                                  time_spoken=time_spoken,
                                                  text=text)
        else:
            self.conversation.update_conversation(persona=who_spoke,
                                                  time_spoken=time_spoken,
                                                  text=text,
                                                  update_previous=True)

    def get_transcript(self, length: int = 0):
        """Get the audio transcript
        Args:
        length: Get the last length elements from the audio transcript.
                Default value = 0, gives the complete transcript
        """
        sources = [
            constants.PERSONA_YOU,
            constants.PERSONA_SPEAKER
            ]
        convo_object_return_value = self.conversation.get_conversation(
            sources=sources, length=length)
        return convo_object_return_value

    def clear_transcript_data_loop(self, audio_queue: queue.Queue):
        """Clear transcript data at a specified interval if needed.
        Args:
          audio_queue: queue object with reference to audio files
        """
        while True:
            if self.clear_transcript_periodically:
                self.clear_transcriber_context(audio_queue=audio_queue)
            time.sleep(self.clear_transcript_interval_seconds)

    def clear_transcriber_context(self, audio_queue: queue.Queue):
        """Reset the transcriber
        Args:
          textbox: textbox to be updated
          text: updated text
    """
        with self.mutex:
            # This method can be invoked from 2 different contexts.
            # Mutex ensures integrity of data for race conditions.
            logger.info(AudioTranscriber.clear_transcriber_context.__name__)
            self.clear_transcript_data()
            with audio_queue.mutex:
                audio_queue.queue.clear()

    def clear_transcript_data(self):
        """Clears all internal data associated with the transcript
        """
        self.audio_sources_properties["You"]["last_sample"] = bytes()
        self.audio_sources_properties["Speaker"]["last_sample"] = bytes()

        self.audio_sources_properties["You"]["new_phrase"] = True
        self.audio_sources_properties["Speaker"]["new_phrase"] = True

        self.conversation.clear_conversation_data()


class WhisperTranscriber(AudioTranscriber):
    """Does local application specific processing related to WhisperTranscriber.
    Also processes the local application state as it relates to Whisper.
    Does not interact with the Whisper API or Local Whisper SDK.
    """
    def check_for_latency(self, results: dict) -> tuple[bool, int, float]:
        """Very long audio clips can result in latency of transcription.
        Prune long audio clips based on number of segments, audio duration.
        Return values are
          prune: bool: Whether to prune or not
          prune_segment_id: int: Prune everything before this segment
          prune_percent: float: % of audio clip (by size) to be pruned
        """

        # We get a few different type of response objects. We will have to adjust how we prune
        # based on the type of response object. See the file
        # venv\Lib\site-packages\openai\util.py
        # def convert_to_openai_object(
        # For types of responses
        # Look into this a little bit further.

        logger.info(WhisperTranscriber.check_for_latency)
        logger.info('Check for latency')
        try:
            len_segments = len(results["segments"])
        except KeyError:
            # print(f'Key error in check for latency. {ke}')
            # print(f'Type of results: {type(results)}')
            # pprint.pprint(results)
            return (False, 0, 0)
        except TypeError:
            # For the case of API Whisper we run into this exception
            # Transcription' object is not subscriptable
            return (False, 0, 0)

        if len_segments == 0:
            # print('0 segments in the response.')
            # pprint.pprint(results)
            return (False, 0, 0)

        len_speech = float(results['segments'][len_segments-1]['end'])
        logger.info(f'Segments: {len_segments}. Speech length: {len_speech} seconds.')
        # print(f'Segments: {len_segments}. Speech length: {len_speech} seconds.')

        if len_segments > WHISPER_SEGMENT_PRUNE_THRESHOLD:
            log_msg = f'Attempt Prune segments: {len_segments - WHISPER_SEGMENT_PRUNE_THRESHOLD}.'
            # print(log_msg)
            logger.info(log_msg)
        else:
            # print(f'Segments: {len_segments}. Skip pruning.')
            return (False, 0, 0)

        prune_percent = 0
        original_duration = results['segments'][len_segments-1]['end']

        # Determine how many segments to keep based on sentence ending.
        # Start with len - max segments and determine which one is the last one that
        # can be kept based on end of sentence.
        for rev_segment in reversed(results['segments']):
            if int(rev_segment['id']) > len_segments - 3:
                continue
            text = rev_segment['text'].strip()
            if text.endswith('.') or text.endswith('!') or text.endswith('?'):
                prune_segment_id = int(rev_segment['id'])
                prune_seconds = float(rev_segment['end'])
                prune_percent = prune_seconds / original_duration
                logger.info(f'Prune till segment id : {prune_segment_id}.'
                                 f' Prune duration: {prune_seconds}.')
                logger.info(f'Prune {prune_percent}% of data.')
                break

        # for segment in results['segments']:
        #     print(f'id: {segment['id']} start: {segment['start']} end: {segment['end']} ' +
        #           f'text: {segment['text'].strip()}')

        if prune_percent == 0:
            logger.info(f'Total segments ({len_segments}) is more than prune threshold'
                             f' ({WHISPER_SEGMENT_PRUNE_THRESHOLD}), but could not find'
                             f' segment endings.')

            # Attempt to determine prune percent based on audio duration
            if original_duration > AUDIO_LENGTH_PRUNE_THRESHOLD_SECONDS:
                # Prune the first prunes_seconds of audio.
                prune_seconds = original_duration - AUDIO_LENGTH_PRUNE_THRESHOLD_SECONDS + 5
                # Find the segment that corresponds to prune_seconds
                for segment in results['segments']:
                    if float(segment['end']) > prune_seconds:
                        prune_segment_id = int(segment['id'])
                        prune_percent = prune_seconds / original_duration
                        logger.info(f'Prune till segment id : {prune_segment_id}.'
                                         f' Prune duration: {prune_seconds}.')
                        logger.info(f'Prune {prune_percent}% of data.')
                        break

        if prune_percent == 0:
            return (False, 0, 0)

        return True, prune_segment_id, prune_percent

    def prune_for_latency(self, who_spoke: str, original_data_size: int,
                          results: dict, prune_id: int,
                          file_path: str, prune_percent: int):
        """Prune Audio clip to a smaller size based on size.
        Adjusts the application context based on pruning to reflect pruning.
        """
        # If original_data_size and current size of data do not match, do nothing
        # print('Prune for latency')
        logger.info(WhisperTranscriber.prune_for_latency.__name__)
        segments = results['segments']
        logger.info(f'prune_for_latency: Prune source data by {prune_percent}%. ')
        source_info = self.audio_sources_properties[who_spoke]

        with source_info["mutex"]:
            # Concurrency check
            if len(source_info["last_sample"]) != original_data_size:
                logger.info(f'Aborting pruning. Data Size has changed from '
                                 f'{original_data_size} to '
                                 f'{len(source_info["last_sample"])}')
                return

            # Open the wav file
            with wave.open(file_path, 'rb') as wavfile:

                # Get the number of frames
                num_frames = wavfile.getnframes()
                save_frames = int(num_frames * prune_percent)
                logger.info(f'File {file_path} has {num_frames} frames.'
                                 f' We will save the last {save_frames} frames.')
                new_data = b""

                with io.BytesIO() as temp_wav_file:
                    with wave.open(temp_wav_file, "wb") as wav_writer:
                        wav_writer.setnchannels(wavfile.getnchannels())  # pylint: disable=E1101
                        wav_writer.setsampwidth(wavfile.getsampwidth())  # pylint: disable=E1101
                        wav_writer.setframerate(wavfile.getframerate())  # pylint: disable=E1101
                        wavfile.setpos(save_frames)
                        data = wavfile.readframes(num_frames - int(save_frames))
                        new_data = new_data + data
                        wav_writer.writeframes(data)  # pylint: disable=E1101

            source_info["last_sample"] = new_data

        logger.info(f'Prune convo object until prune id: {prune_id}')
        try:
            first_string = ''
            second_string = ''
            for segment in segments:
                if int(segment["id"]) <= prune_id:
                    first_string += segment["text"]
                else:
                    second_string += segment["text"]
        except Exception as ex:
            print(f'Exception while pruning: {ex}')

        logger.info(f'First string: {first_string}')
        logger.info(f'Second string: {second_string}')

        return first_string, second_string


WHISPERCPP_SEGMENT_PRUNE_THRESHOLD = 6


class WhisperCPPTranscriber(AudioTranscriber):
    """Does local application specific processing related to WhisperCPPTranscriber.
    Also processes the local application state as it relates to WhisperCPP.
    """

    def __init__(self, mic_source, speaker_source, model,
                 convo: conversation.Conversation, config: dict):
        super().__init__(mic_source, speaker_source, model, convo, config)
        # Whisper CPP transcriber requires all files to be mono and have a
        # sample rate of 16khz
        self.audio_sources_properties["You"]["target_sample_rate"] = 16000
        self.audio_sources_properties["You"]["target_channels"] = 1
        self.audio_sources_properties["Speaker"]["target_sample_rate"] = 16000
        self.audio_sources_properties["Speaker"]["target_channels"] = 1

    def process_speaker_data(self, data, temp_file_name):
        """Processes audio data received from the speaker.
        Args:
            temp_file_name: Name of .wav file to store the data
        """
        logger.info(AudioTranscriber.process_speaker_data.__name__)
        if not self.transcribe:
            return
        # print(f'filesize: {os.path.getsize(temp_file_name)}')
        with wave.open(temp_file_name, 'wb') as wf:
            # print(f'{datetime.datetime.now()} - Writing speaker data into file: {temp_file_name}')
            wf.setnchannels(self.audio_sources_properties["Speaker"]["target_channels"])    # pylint: disable=E1101
            p = pyaudio.PyAudio()
            wf.setsampwidth(p.get_sample_size(pyaudio.paInt16))    # pylint: disable=E1101
            wf.setframerate(self.audio_sources_properties["Speaker"]["target_sample_rate"])    # pylint: disable=E1101
            wf.writeframes(data)    # pylint: disable=E1101
            # print(f'datasize: {len(data)}')
        # print(f'filesize: {os.path.getsize(temp_file_name)}')

    def process_mic_data(self, data, temp_file_name):
        """Processes audio data received from the microphone
        Args:
            temp_file_name: Name of .wav file to store the data
        """
        logger.info(AudioTranscriber.process_mic_data.__name__)
        if not self.transcribe:
            return

        audio_data = sr.AudioData(data, self.audio_sources_properties["You"]["target_sample_rate"],
                                  self.audio_sources_properties["You"]["sample_width"])
        with open(temp_file_name, 'w+b') as file_handle:
            file_handle.write(audio_data.get_wav_data())
        # print(f'filesize: {os.path.getsize(temp_file_name)}')

    def check_for_latency(self, results: dict) -> tuple[bool, int, float]:
        """Very long audio clips can result in latency of transcription.
        Prune long audio clips based on number of segments, audio duration.
        Return values are
          prune: bool: Whether to prune or not
          prune_segment_id: int: Prune everything before this segment
          prune_percent: float: % of audio clip (by size) to be pruned
        """
        logger.info(WhisperCPPTranscriber.check_for_latency)
        logger.info('Check for latency')
        try:
            len_segments = len(results["transcription"])
        except KeyError:
            # print(f'Key error in check for latency. {ke}')
            # print(f'Type of results: {type(results)}')
            # pprint.pprint(results)
            return (False, 0, 0)

        len_speech_ms = int(results['transcription'][-1]['offsets']['to'])
        logger.info(f'Segments: {len_segments}. Speech length: {len_speech_ms} milliseconds.')
        # print(f'Segments: {len_segments}. Speech length: {len_speech_ms} milliseconds.')

        if len_segments > WHISPERCPP_SEGMENT_PRUNE_THRESHOLD:
            log_msg = f'Attempt Prune segments: {len_segments-WHISPERCPP_SEGMENT_PRUNE_THRESHOLD}.'
            # print(log_msg)
            logger.info(log_msg)
        else:
            # print(f'Segments: {len_segments}. Skip pruning.')
            return (False, 0, 0)

        prune_percent = 0
        original_duration = float(len_speech_ms / 1000)

        # Determine how many segments to keep based on sentence ending.
        # Start with len - max segments and determine which one is the last one that
        # can be kept based on end of sentence.
        # Keep at least the last 3 segments
        segment_id = len_segments - 3
        for rev_segment in reversed(results['transcription'][:-3]):
            segment_id -= 1
            text = rev_segment['text'].strip()
            if text.endswith('.') or text.endswith('!') or text.endswith('?'):
                prune_segment_id = segment_id
                prune_seconds = float(rev_segment['offsets']['to']/1000)
                prune_percent = prune_seconds / original_duration
                logger.info(f'Prune till segment id : {prune_segment_id}.'
                                 f' Prune duration: {prune_seconds}.')
                logger.info(f'Prune {prune_percent}% of data.')
                break

        if prune_percent == 0:
            logger.info(f'Total segments ({len_segments}) is more than prune threshold'
                             f' ({WHISPERCPP_SEGMENT_PRUNE_THRESHOLD}), but could not find'
                             f' segment endings.')

            segment_id = 0
            # Attempt to determine prune percent based on audio duration
            if original_duration > AUDIO_LENGTH_PRUNE_THRESHOLD_SECONDS:
                # Prune the first prune_seconds of audio.
                prune_seconds = original_duration - AUDIO_LENGTH_PRUNE_THRESHOLD_SECONDS + 5
                # Find the segment that corresponds to prune_seconds
                for segment in results['transcription']:
                    if float(segment['offsets']['to']/1000) > prune_seconds:
                        prune_segment_id = segment_id
                        prune_percent = prune_seconds / original_duration
                        logger.info(f'Prune till segment id : {prune_segment_id}.'
                                         f' Prune duration: {prune_seconds}.')
                        # print(f'Prune till segment id : {prune_segment_id}.'
                        #       f' Prune duration: {prune_seconds}.')
                        logger.info(f'Prune {prune_percent}% of data.')
                        # print(f'Prune {prune_percent}% of data.')
                        break
                    segment_id += 1

        if prune_percent == 0:
            return (False, 0, 0)

        return True, prune_segment_id, prune_percent

    def prune_for_latency(self, who_spoke: str, original_data_size: int,
                          results: dict, prune_id: int,
                          file_path: str, prune_percent: int) -> tuple[str, str]:
        """Prune Audio clip to a smaller size based on size.
        Adjusts the application context based on pruning to reflect pruning.
        """

        # If original_data_size and current size of data do not match, do nothing
        # print('Prune for latency')
        logger.info(WhisperCPPTranscriber.prune_for_latency.__name__)
        segments = results['transcription']
        logger.info(f'prune_for_latency: Prune source data by {prune_percent}%. ')
        source_info = self.audio_sources_properties[who_spoke]

        with source_info['mutex']:
            # Concurrency check
            if len(source_info['last_sample']) != original_data_size:
                logger.info(f'Aborting pruning. Data Size has changed from '
                                 f'{original_data_size} to '
                                 f'{len(source_info["last_sample"])}')
                return

            # Open the wav file
            with wave.open(file_path, 'rb') as wavfile:
                # Get the number of frames
                num_frames = wavfile.getnframes()
                save_frames = int(num_frames * prune_percent)
                logger.info(f'File {file_path} has {num_frames} frames.'
                                 f' We will save the last {save_frames} frames.')
                new_data = b""

                with io.BytesIO() as temp_wav_file:
                    with wave.open(temp_wav_file, "wb") as wav_writer:
                        wav_writer.setnchannels(wavfile.getnchannels())  # pylint: disable=E1101
                        wav_writer.setsampwidth(wavfile.getsampwidth())  # pylint: disable=E1101
                        wav_writer.setframerate(wavfile.getframerate())  # pylint: disable=E1101
                        wavfile.setpos(save_frames)
                        data = wavfile.readframes(num_frames - int(save_frames))
                        new_data = new_data + data
                        wav_writer.writeframes(data)  # pylint: disable=E1101

            source_info['last_sample'] = new_data

        logger.info(f'Prune convo object until prune id: {prune_id}')
        try:
            first_string = ''
            second_string = ''
            current_id = 0
            for segment in segments:
                if current_id <= prune_id:
                    first_string += segment['text']
                else:
                    second_string += segment['text']
                current_id += 1
        except Exception as ex:
            print(f'Exception while pruning: {ex}')

        logger.info(f'First string: {first_string}')
        logger.info(f'Second string: {second_string}')

        return first_string, second_string


DEEPGRAM_PARAGRAPH_PRUNE_THRESHOLD = 2  # Prune anything more than 2 paragraphs


class DeepgramTranscriber(AudioTranscriber):
    """Does local application specific processing related to Deepgram.
    Also processes the local application state as it relates to Deepgram.
    Does not interact with the Deepgram API.
    """

    def check_for_latency(self, results: dict) -> tuple[bool, int, float]:
        """Determine if the response can be pruned to optimize STT processing
        Prune when
            - More than 2 paragraphs
            - Keep atleast 4 sentences
        Return values are
            prune: bool: Whether or not to prune
            num_paragraphs_to_keep: Prune everything up to this paragraph
            prune_percent: float: % of audio clip (by size) to be pruned
        """
        # check for existence of paragraphs
        logger.info(DeepgramTranscriber.check_for_latency)
        try:
            outer_paragraphs = results.results.channels[0].alternatives[0].paragraphs
        except KeyError as ke:
            print('Error when attempting to get paragraphs from Deepgram response.')
            print(f'Key Error: {ke}')
            return [False, 0, 0]

        speech_duration = float(results.metadata.duration)
        # print(f'Total speech length: {speech_duration}')

        para_list = outer_paragraphs.paragraphs
        num_paragraphs = len(para_list)
        # print(f'There are {num_paragraphs} paragraphs')
        # i = 1
        # for para in para_list:
        #    len_sentences = len(para["sentences"])
        #    # print(f'Paragraph: {i}, {len_sentences} sentences.')
        #    i += 1

        if num_paragraphs > DEEPGRAM_PARAGRAPH_PRUNE_THRESHOLD:
            # Keep the last 2 paragraphs. Prune everything else
            num_paragraphs_to_keep = DEEPGRAM_PARAGRAPH_PRUNE_THRESHOLD
        else:
            # print(f'Number of paras {num_paragraphs} less than or equal to threshold '\
            # '{DEEPGRAM_PARAGRAPH_PRUNE_THRESHOLD}. Skip pruning.')
            return [False, 0, 0]

        # determine prune percent based on how much speech we need to keep
        # First paragraph we will keep is
        beginning_para = para_list[-DEEPGRAM_PARAGRAPH_PRUNE_THRESHOLD]
        start_time = float(beginning_para.sentences[0].start)
        # print(f"First para to keep, start time: {start_time}.")
        # print(f"Para text: {beginning_para['sentences'][0]['text']}.")
        prune_percent = start_time / speech_duration

        # Incorporate AUDIO_LENGTH_PRUNE_THRESHOLD_SECONDS into pruning calculations

        return [True, num_paragraphs_to_keep, prune_percent]

    def prune_for_latency(self, who_spoke: str, original_data_size: int,
                          results: dict, prune_id: int,
                          file_path: str, prune_percent: int):
        """Prune Audio clip to a smaller size based on size.
        Adjusts the application context based on pruning to reflect pruning.
        """
        # If original_data_size and current size of data do not match, do nothing
        logger.info(DeepgramTranscriber.prune_for_latency)
        logger.info(f'prune_for_latency: Prune source data by {prune_percent}%. ')
        source_info = self.audio_sources_properties[who_spoke]

        with source_info['mutex']:
            # Concurrency check
            if len(source_info['last_sample']) != original_data_size:
                logger.info(f'Aborting pruning. Data Size has changed from '
                                 f'{original_data_size} to '
                                 f'{len(source_info["last_sample"])}')
                return

            # Open the wav file
            with wave.open(file_path, 'rb') as wavfile:

                # Get the number of frames
                num_frames = wavfile.getnframes()
                save_frames = int(num_frames * prune_percent)
                logger.info(f'File {file_path} has {num_frames} frames.'
                                 f' We will save the last {save_frames} frames.')
                new_data = b""

                with io.BytesIO() as temp_wav_file:
                    with wave.open(temp_wav_file, "wb") as wav_writer:
                        wav_writer.setnchannels(wavfile.getnchannels())  # pylint: disable=E1101
                        wav_writer.setsampwidth(wavfile.getsampwidth())  # pylint: disable=E1101
                        wav_writer.setframerate(wavfile.getframerate())  # pylint: disable=E1101
                        wavfile.setpos(save_frames)
                        data = wavfile.readframes(num_frames - int(save_frames))
                        new_data = new_data + data
                        wav_writer.writeframes(data)  # pylint: disable=E1101

            source_info['last_sample'] = new_data

        try:
            logger.info(f'Prune convo object until prune id: {prune_id}')
            first_string = ''
            second_string = ''
            para_list = results.results.channels[0].alternatives[0].paragraphs.paragraphs
            for para in para_list[0:-prune_id]:
                for sentence in para.sentences:
                    first_string += sentence.text
            for para in para_list[-prune_id:]:
                for sentence in para.sentences:
                    second_string += sentence.text
        except Exception as ex:
            print(f'Exception while pruning: {ex}')

        return first_string, second_string<|MERGE_RESOLUTION|>--- conflicted
+++ resolved
@@ -18,13 +18,13 @@
     import pyaudio  # type: ignore
 from difflib import SequenceMatcher
 # from db import AppDB as appdb
-<<<<<<< HEAD
+
 from . import conversation  # noqa: E402 pylint: disable=C0413
 from . import constants  # noqa: E402 pylint: disable=C0413
-=======
+
 import conversation  # noqa: E402 pylint: disable=C0413
 import constants  # noqa: E402 pylint: disable=C0413
->>>>>>> 82977e0a
+
 import os
 sys.path.append(os.path.abspath(os.path.join(os.path.dirname(__file__), '..', '..')))
 import custom_speech_recognition as sr  # noqa: E402 pylint: disable=C0413
