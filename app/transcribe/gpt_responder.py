--- conflicted
+++ resolved
@@ -266,14 +266,13 @@
         """
         try:
             logger.info(GPTResponder.generate_response_for_selected_text.__name__)
-<<<<<<< HEAD
-=======
+
+
 
             settings_section = self._get_settings_section(
                 self.config['General']['chat_inference_provider']
             )
 
->>>>>>> 33e3c299
             chat_inference_provider = self.config['General']['chat_inference_provider']
             settings_section = self._get_settings_section(chat_inference_provider)
 
