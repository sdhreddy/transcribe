--- conflicted
+++ resolved
@@ -49,12 +49,12 @@
         mock_gtts.return_value = MagicMock(spec=gTTS)
         mock_popen.side_effect = Exception("ffplay missing")
 
-<<<<<<< HEAD
+
         with self.assertLogs(level="ERROR") as log:
             self.audio_player.play_audio(speech, lang)
             self.assertIn("Error when attempting to play audio.", log.output[0])
 
-=======
+
 
         with self.assertLogs(level="ERROR") as log:
             self.audio_player.play_audio(speech, lang)
@@ -84,7 +84,7 @@
         self.assertFalse(result)
         proc.terminate.assert_called()
 
->>>>>>> 8d896695
+
     @patch.object(AudioPlayer, "play_audio")
     def test_play_audio_loop(self, mock_play_audio):
         """
@@ -114,10 +114,7 @@
 
         time.sleep(0.5)
 
-<<<<<<< HEAD
-=======
-
->>>>>>> 8d896695
+
         self.assertFalse(
             self.audio_player.speech_text_available.is_set(),
             "Threading Event was not cleared.",
@@ -133,11 +130,11 @@
         mock_play_audio.assert_called_once_with(
             speech="Hello, this is a test.", lang="en", rate=1.5
         )
-<<<<<<< HEAD
+
         self.audio_player.stop_loop = True
 
     @patch.object(AudioPlayer, "play_audio")
-=======
+
         self.audio_player.stop_loop = True
 
     @patch.object(AudioPlayer, "play_audio")
@@ -151,7 +148,7 @@
 
     @patch.object(AudioPlayer, 'play_audio')
 
->>>>>>> 8d896695
+
     def test_real_time_streaming(self, mock_play_audio):
         """Verify incremental playback for streaming responses."""
         gv = self.convo.context
@@ -172,10 +169,7 @@
                 self.audio_player.speech_text_available.set()
             else:
                 self.audio_player.stop_loop = True
-<<<<<<< HEAD
-=======
-
->>>>>>> 8d896695
+
             return True
 
         mock_play_audio.side_effect = side_effect
@@ -183,12 +177,10 @@
         thread = threading.Thread(
             target=self.audio_player.play_audio_loop, args=(self.config,)
         )
-<<<<<<< HEAD
-=======
+
 
         thread = threading.Thread(target=self.audio_player.play_audio_loop, args=(self.config,))
 
->>>>>>> 8d896695
         thread.start()
         time.sleep(1)
 
