"""
Unit tests for the AudioPlayer class.
These tests cover the functionality of the AudioPlayer class, including text-to-speech conversion,
audio playback, and configuration handling.
"""

import unittest
from unittest.mock import patch, MagicMock
import time
import threading
from gtts import gTTS
import subprocess
import sys
import os
sys.path.append(os.path.join(os.path.dirname(__file__), '..'))
from app.transcribe.audio_player import AudioPlayer
import app.transcribe.conversation as c
import app.transcribe.constants as const


class TestAudioPlayer(unittest.TestCase):
    """Unit tests for the AudioPlayer class."""

    def setUp(self):
        """Set up the test environment."""
        self.convo = MagicMock(spec=c.Conversation)
        self.convo.context = MagicMock()
        self.convo.context.last_spoken_response = "initial"
        self.convo.context.real_time_read = False
        self.audio_player = AudioPlayer(convo=self.convo)
        self.config = {
            'OpenAI': {'response_lang': 'english'},
            'General': {'tts_speech_rate': 1.5},
            'english': 'en'
        }

    @patch('gtts.gTTS')
    @patch('subprocess.Popen')
    def test_play_audio_exception(self, mock_popen, mock_gtts):
        """
        Test the play_audio method when an exception occurs.

        Verifies that the method handles the playsound exception correctly and logs the error.
        """
        speech = "Hello, this is a test."
        lang = 'en'
        mock_gtts.return_value = MagicMock(spec=gTTS)
        mock_popen.side_effect = Exception('ffplay missing')

        with self.assertLogs(level='ERROR') as log:
            result = self.audio_player.play_audio(speech, lang)
<<<<<<< HEAD
=======

            self.assertFalse(result)

>>>>>>> 959e2e1e
            self.assertIn('Error when attempting to play audio.', log.output[0])
        self.assertFalse(result)

    @patch('gtts.gTTS')
    @patch('subprocess.Popen')
    def test_play_audio_interrupts_on_event(self, mock_popen, mock_gtts):
        """Playback stops early when new text arrives."""
        proc = MagicMock()
        proc.poll.side_effect = [None, None]
        mock_popen.return_value = proc
        mock_gtts.return_value = MagicMock(spec=gTTS)

        self.audio_player.speech_text_available.set()
        result = self.audio_player.play_audio("Hello", "en")

        self.assertFalse(result)
        proc.terminate.assert_called()

    @patch.object(AudioPlayer, 'play_audio')
    def test_play_audio_loop(self, mock_play_audio):
        """
        Test the play_audio_loop method.

        Verifies that the method correctly processes speech text and plays audio based on event signaling.
        """
        self.audio_player.read_response = True
        self.audio_player.speech_text_available.set()
        self.convo.get_conversation.return_value = f"{const.PERSONA_ASSISTANT}: [Hello, this is a test.]"

        def side_effect(*args, **kwargs):
            self.audio_player.read_response = False
            self.audio_player.speech_text_available.clear()
            return True

        mock_play_audio.side_effect = side_effect
        self.audio_player.speech_text_available.set()
        self.audio_player.read_response = True

        thread = threading.Thread(target=self.audio_player.play_audio_loop, args=(self.config,))
        thread.start()

        time.sleep(0.5)

        self.assertFalse(self.audio_player.speech_text_available.is_set(), 'Threading Event was not cleared.')
        self.assertFalse(self.audio_player.read_response, 'Read response boolean was not cleared.')
        self.assertEqual(self.convo.context.last_spoken_response, 'Hello, this is a test.',
                         'Last spoken response should be updated after playback.')
        mock_play_audio.assert_called_once_with(speech="Hello, this is a test.", lang='en', rate=1.5)
        self.audio_player.stop_loop = True

    @patch.object(AudioPlayer, 'play_audio')
    def test_real_time_streaming(self, mock_play_audio):
        """Verify incremental playback for streaming responses."""
        gv = self.convo.context
        gv.real_time_read = True
        gv.responder = MagicMock()
        gv.responder.streaming_complete.is_set.side_effect = [False, True]

        self.convo.get_conversation.side_effect = [
            f"{const.PERSONA_ASSISTANT}: [Hello]",
            f"{const.PERSONA_ASSISTANT}: [Hello world]",
        ]

        self.audio_player.speech_text_available.set()
        self.audio_player.read_response = True

        def side_effect(*args, **kwargs):
            if mock_play_audio.call_count == 1:
                self.audio_player.speech_text_available.set()
            else:
                self.audio_player.stop_loop = True
<<<<<<< HEAD
=======

>>>>>>> 959e2e1e
            return True

        mock_play_audio.side_effect = side_effect

        thread = threading.Thread(target=self.audio_player.play_audio_loop, args=(self.config,))
        thread.start()
        time.sleep(1)

        self.audio_player.stop_loop = True
        thread.join(timeout=1)

        self.assertEqual(mock_play_audio.call_count, 2)
        self.assertEqual(mock_play_audio.call_args_list[0].kwargs["speech"], "Hello")
        self.assertEqual(mock_play_audio.call_args_list[1].kwargs["speech"], " world")
        self.assertEqual(gv.last_spoken_response, "Hello world")

    def test_get_language_code(self):
        """
        Test the _get_language_code method.

        Verifies that the method correctly returns the language code from the configuration.
        """
        lang_code = self.audio_player._get_language_code('english')  # pylint: disable=W0212
        self.assertEqual(lang_code, 'en')

        lang_code = self.audio_player._get_language_code('chinese')  # pylint: disable=W0212
        self.assertEqual(lang_code, 'zh')

        lang_code = self.audio_player._get_language_code('bulgarian')  # pylint: disable=W0212
        self.assertEqual(lang_code, 'bg')

    def test_process_speech_text(self):
        """
        Test the _process_speech_text method.

        Verifies that the method correctly processes the speech text to remove persona
        and formatting.
        """
        speech = f"{const.PERSONA_ASSISTANT}: [Hello, this is a test.]"
        processed_speech = self.audio_player._process_speech_text(speech)  # pylint: disable=W0212
        self.assertEqual(processed_speech, "Hello, this is a test.")


if __name__ == '__main__':
    unittest.main()<|MERGE_RESOLUTION|>--- conflicted
+++ resolved
@@ -49,12 +49,10 @@
 
         with self.assertLogs(level='ERROR') as log:
             result = self.audio_player.play_audio(speech, lang)
-<<<<<<< HEAD
-=======
+
 
             self.assertFalse(result)
 
->>>>>>> 959e2e1e
             self.assertIn('Error when attempting to play audio.', log.output[0])
         self.assertFalse(result)
 
@@ -126,10 +124,7 @@
                 self.audio_player.speech_text_available.set()
             else:
                 self.audio_player.stop_loop = True
-<<<<<<< HEAD
-=======
 
->>>>>>> 959e2e1e
             return True
 
         mock_play_audio.side_effect = side_effect
