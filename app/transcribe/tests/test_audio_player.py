"""
Unit tests for the AudioPlayer class.
These tests cover the functionality of the AudioPlayer class, including text-to-speech conversion,
audio playback, and configuration handling.
"""

import unittest
from unittest.mock import patch, MagicMock
import time
import threading
from gtts import gTTS
import subprocess
import sys
import os
sys.path.append(os.path.join(os.path.dirname(__file__), '..'))
from app.transcribe.audio_player import AudioPlayer
import app.transcribe.conversation as c
import app.transcribe.constants as const


class TestAudioPlayer(unittest.TestCase):
    """Unit tests for the AudioPlayer class."""

    def setUp(self):
        """Set up the test environment."""
        self.convo = MagicMock(spec=c.Conversation)
        self.convo.context = MagicMock()
        self.convo.context.last_spoken_response = "initial"
        self.audio_player = AudioPlayer(convo=self.convo)
        self.config = {
            'OpenAI': {'response_lang': 'english'},
            'General': {'tts_speech_rate': 1.5, 'tts_playback_volume': 0.5},
            'english': 'en'
        }

    @patch('gtts.gTTS')
    @patch('subprocess.Popen')
    def test_play_audio_exception(self, mock_popen, mock_gtts):
        """
        Test the play_audio method when an exception occurs.

        Verifies that the method handles the playsound exception correctly and logs the error.
        """
        speech = "Hello, this is a test."
        lang = 'en'
        mock_gtts.return_value = MagicMock(spec=gTTS)
        mock_popen.side_effect = Exception('ffplay missing')

        with self.assertLogs(level='ERROR') as log:
            self.audio_player.play_audio(speech, lang, response_id='id1')
            self.assertIn('Error when attempting to play audio.', log.output[0])

    @patch.object(AudioPlayer, 'play_audio')
    def test_play_audio_loop(self, mock_play_audio):
        """
        Test the play_audio_loop method.

        Verifies that the method correctly processes speech text and plays audio based on event signaling.
        """
        self.audio_player.read_response = True
        self.audio_player.speech_text_available.set()
        self.convo.get_conversation.return_value = f"{const.PERSONA_ASSISTANT}: [Hello, this is a test.]"

        def side_effect(*args, **kwargs):
            self.audio_player.read_response = False
            self.audio_player.speech_text_available.clear()

        mock_play_audio.side_effect = side_effect
        self.audio_player.speech_text_available.set()
        self.audio_player.read_response = True

        thread = threading.Thread(target=self.audio_player.play_audio_loop, args=(self.config,))
        thread.start()

        time.sleep(0.5)

        self.assertFalse(self.audio_player.speech_text_available.is_set(), 'Threading Event was not cleared.')
        self.assertFalse(self.audio_player.read_response, 'Read response boolean was not cleared.')
        self.assertEqual(self.convo.context.last_spoken_response, 'initial',
                         'Last spoken response should remain unchanged after playback.')
<<<<<<< HEAD
        mock_play_audio.assert_called_once_with(speech="Hello, this is a test.", lang='en', rate=1.5, volume=0.5, response_id='Hello, this is a test.')
=======

        mock_play_audio.assert_called_once_with(speech="Hello, this is a test.", lang='en', rate=1.5, volume=0.5, response_id='Hello, this is a test.')


        mock_play_audio.assert_called_once_with(speech="Hello, this is a test.", lang='en', rate=1.5, volume=0.5, response_id='Hello, this is a test.')


        mock_play_audio.assert_called_once_with(speech="Hello, this is a test.", lang='en', rate=1.5, volume=0.5, response_id='Hello, this is a test.')


        mock_play_audio.assert_called_once_with(speech="Hello, this is a test.", lang='en', rate=1.5, volume=0.5, response_id='Hello, this is a test.')

        mock_play_audio.assert_called_once_with(speech="Hello, this is a test.", lang='en', rate=1.5, volume=0.5)


>>>>>>> 5009e3d0
        self.audio_player.stop_loop = True

    def test_get_language_code(self):
        """
        Test the _get_language_code method.

        Verifies that the method correctly returns the language code from the configuration.
        """
        lang_code = self.audio_player._get_language_code('english')  # pylint: disable=W0212
        self.assertEqual(lang_code, 'en')

        lang_code = self.audio_player._get_language_code('chinese')  # pylint: disable=W0212
        self.assertEqual(lang_code, 'zh')

        lang_code = self.audio_player._get_language_code('bulgarian')  # pylint: disable=W0212
        self.assertEqual(lang_code, 'bg')

    def test_process_speech_text(self):
        """
        Test the _process_speech_text method.

        Verifies that the method correctly processes the speech text to remove persona
        and formatting.
        """
        speech = f"{const.PERSONA_ASSISTANT}: [Hello, this is a test.]"
        processed_speech = self.audio_player._process_speech_text(speech)  # pylint: disable=W0212
        self.assertEqual(processed_speech, "Hello, this is a test.")


if __name__ == '__main__':
    unittest.main()<|MERGE_RESOLUTION|>--- conflicted
+++ resolved
@@ -78,9 +78,9 @@
         self.assertFalse(self.audio_player.read_response, 'Read response boolean was not cleared.')
         self.assertEqual(self.convo.context.last_spoken_response, 'initial',
                          'Last spoken response should remain unchanged after playback.')
-<<<<<<< HEAD
+
         mock_play_audio.assert_called_once_with(speech="Hello, this is a test.", lang='en', rate=1.5, volume=0.5, response_id='Hello, this is a test.')
-=======
+
 
         mock_play_audio.assert_called_once_with(speech="Hello, this is a test.", lang='en', rate=1.5, volume=0.5, response_id='Hello, this is a test.')
 
@@ -96,7 +96,7 @@
         mock_play_audio.assert_called_once_with(speech="Hello, this is a test.", lang='en', rate=1.5, volume=0.5)
 
 
->>>>>>> 5009e3d0
+
         self.audio_player.stop_loop = True
 
     def test_get_language_code(self):
