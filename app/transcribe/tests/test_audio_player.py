"""
Unit tests for the AudioPlayer class.
These tests cover the functionality of the AudioPlayer class, including text-to-speech conversion,
audio playback, and configuration handling.
"""

import unittest
from unittest.mock import patch, MagicMock
import time
import threading
from gtts import gTTS

import sys
sys.modules['simpleaudio'] = MagicMock()
import simpleaudio

import playsound
import sys
from types import ModuleType

# sys.path.append('app/transcribe')
from app.transcribe.audio_player import AudioPlayer
import app.transcribe.conversation as c
import app.transcribe.constants as const


class TestAudioPlayer(unittest.TestCase):
    """Unit tests for the AudioPlayer class."""

    def setUp(self):
        """Set up the test environment."""
        self.convo = MagicMock(spec=c.Conversation)
        self.audio_player = AudioPlayer(convo=self.convo)
        self.config = {'OpenAI': {'response_lang': 'english'}, 'english': 'en'}
        # Provide a dummy global_vars module expected by AudioPlayer
        mock_module = ModuleType('global_vars')
        mock_globals = MagicMock()
        mock_globals.audio_player_var = None
        mock_globals.speaker_audio_recorder = MagicMock(enabled=True)
        mock_module.T_GLOBALS = mock_globals
        sys.modules['global_vars'] = mock_module

    def tearDown(self):
        if 'global_vars' in sys.modules:
            del sys.modules['global_vars']

    @patch('gtts.gTTS')
<<<<<<< HEAD
    @patch('subprocess.Popen')
    def test_play_audio_exception(self, mock_popen, mock_gtts):
=======
    @patch('subprocess.call')
    @patch('simpleaudio.WaveObject.from_wave_file')
    def test_play_audio_exception(self, mock_wave, mock_call, mock_gtts):
>>>>>>> b2b16522
        """
        Test the play_audio method when an exception occurs.

        Verifies that the method handles the playback exception correctly and logs the error.
        """
        speech = "Hello, this is a test."
        lang = 'en'
        mock_gtts.return_value = MagicMock(spec=gTTS)
<<<<<<< HEAD
        process_mock = MagicMock()
        process_mock.wait.side_effect = playsound.PlaysoundException
        mock_popen.return_value = process_mock
=======
        mock_wave.side_effect = Exception('fail')
        mock_call.return_value = 0
>>>>>>> b2b16522

        with self.assertLogs(level='ERROR') as log:
            self.audio_player._play_audio(speech, lang)
            self.assertIn('Error when attempting to play audio.', log.output[0])

    @patch.object(AudioPlayer, 'start_playback')
    def test_play_audio_loop(self, mock_start_playback):
        """
        Test the play_audio_loop method.

        Verifies that the method correctly processes speech text and plays audio based on event signaling.
        """
        self.audio_player.read_response = True
        self.audio_player.speech_text_available.set()
        self.convo.get_conversation.return_value = f"{const.PERSONA_ASSISTANT}: [Hello, this is a test.]"

        def side_effect(*args, **kwargs):
            self.audio_player.read_response = False
            self.audio_player.speech_text_available.clear()

        mock_start_playback.side_effect = side_effect
        self.audio_player.speech_text_available.set()
        self.audio_player.read_response = True

        thread = threading.Thread(target=self.audio_player.play_audio_loop, args=(self.config,))
        thread.start()

        time.sleep(0.5)

        self.assertFalse(self.audio_player.speech_text_available.is_set(), 'Threading Event was not cleared.')
        self.assertFalse(self.audio_player.read_response, 'Read response boolean was not cleared.')
        # mock_play_audio.assert_called_once_with("Hello, this is a test.", 'en')
        self.audio_player.stop_loop = True

    def test_get_language_code(self):
        """
        Test the _get_language_code method.

        Verifies that the method correctly returns the language code from the configuration.
        """
        lang_code = self.audio_player._get_language_code('english')  # pylint: disable=W0212
        self.assertEqual(lang_code, 'en')

        lang_code = self.audio_player._get_language_code('chinese')  # pylint: disable=W0212
        self.assertEqual(lang_code, 'zh')

        lang_code = self.audio_player._get_language_code('bulgarian')  # pylint: disable=W0212
        self.assertEqual(lang_code, 'bg')

    def test_process_speech_text(self):
        """
        Test the _process_speech_text method.

        Verifies that the method correctly processes the speech text to remove persona
        and formatting.
        """
        speech = f"{const.PERSONA_ASSISTANT}: [Hello, this is a test.]"
        processed_speech = self.audio_player._process_speech_text(speech)  # pylint: disable=W0212
        self.assertEqual(processed_speech, "Hello, this is a test.")


if __name__ == '__main__':
    unittest.main()<|MERGE_RESOLUTION|>--- conflicted
+++ resolved
@@ -45,14 +45,14 @@
             del sys.modules['global_vars']
 
     @patch('gtts.gTTS')
-<<<<<<< HEAD
+
     @patch('subprocess.Popen')
     def test_play_audio_exception(self, mock_popen, mock_gtts):
-=======
+
     @patch('subprocess.call')
     @patch('simpleaudio.WaveObject.from_wave_file')
     def test_play_audio_exception(self, mock_wave, mock_call, mock_gtts):
->>>>>>> b2b16522
+
         """
         Test the play_audio method when an exception occurs.
 
@@ -61,14 +61,13 @@
         speech = "Hello, this is a test."
         lang = 'en'
         mock_gtts.return_value = MagicMock(spec=gTTS)
-<<<<<<< HEAD
+
         process_mock = MagicMock()
         process_mock.wait.side_effect = playsound.PlaysoundException
         mock_popen.return_value = process_mock
-=======
+
         mock_wave.side_effect = Exception('fail')
         mock_call.return_value = 0
->>>>>>> b2b16522
 
         with self.assertLogs(level='ERROR') as log:
             self.audio_player._play_audio(speech, lang)
