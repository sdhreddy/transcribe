"""Utility methods to support main.py file"""

import sys
import subprocess  # nosec
import threading
from global_vars import TranscriptionGlobals
from audio_player import AudioPlayer  # noqa: E402 pylint: disable=C0413
from gpt_responder import InferenceResponderFactory, InferenceEnum
from audio_transcriber import (
    WhisperCPPTranscriber,
    WhisperTranscriber,
    DeepgramTranscriber,
)
from db.app_db import AppDB

sys.path.append("../..")
import interactions  # noqa: E402 pylint: disable=C0413
from sdk import transcriber_models as tm  # noqa: E402 pylint: disable=C0413
from tsutils import utilities, language


def create_responder(
    provider_name: str, config, convo, save_to_file: bool, response_file_name: str
):
    """Creates a responder / Inference provider object based on input parameters"""
    responder_factory = InferenceResponderFactory()

    if provider_name.lower() == "openai":
        responder = responder_factory.get_responder_instance(
            provider=InferenceEnum.OPENAI,
            config=config,
            convo=convo,
            save_to_file=save_to_file,
            response_file_name=response_file_name,
        )
    elif provider_name.lower() == "together":
        responder = responder_factory.get_responder_instance(
            provider=InferenceEnum.TOGETHER,
            config=config,
            convo=convo,
            save_to_file=save_to_file,
            response_file_name=response_file_name,
        )
    else:
        responder = None
    return responder


def initiate_app_threads(global_vars: TranscriptionGlobals, config: dict):
    """Start all threads required for the application"""
    # Transcribe and Respond threads, both work on the same instance of the AudioTranscriber class
    global_vars.audio_player_var = AudioPlayer(convo=global_vars.convo)
    transcribe_thread = threading.Thread(
        target=global_vars.transcriber.transcribe_audio_queue,
        name="Transcribe",
        args=(global_vars.audio_queue,),
    )
    transcribe_thread.daemon = True
    transcribe_thread.start()

    save_llm_response_to_file: bool = config["General"]["save_llm_response_to_file"]
    data_dir = utilities.get_data_path(app_name="Transcribe")
    llm_response_file = f"{data_dir}/{config['General']['llm_response_file']}"
    chat = config["General"]["chat_inference_provider"]
    global_vars.responder = create_responder(
        provider_name=chat,
        config=config,
        convo=global_vars.convo,
        save_to_file=save_llm_response_to_file,
        response_file_name=llm_response_file,
    )
    if global_vars.responder is None:
        print(f"FATAL: Could not create Chat Reponder for {chat}")
        sys.exit(1)
<<<<<<< HEAD
    global_vars.responder.enabled = bool(config["General"]["continuous_response"])
    global_vars.set_continuous_read(
        utilities.parse_yaml_bool(config["General"].get("continuous_read", False))
    )
    global_vars.set_real_time_read(
        utilities.parse_yaml_bool(config["General"].get("real_time_read", False))
    )
=======
    global_vars.responder.enabled = bool(config['General']['continuous_response'])
    global_vars.set_continuous_read(utilities.parse_yaml_bool(
        config['General'].get('continuous_read', False)))
    global_vars.set_real_time_read(utilities.parse_yaml_bool(
        config['General'].get('real_time_read', False)))
>>>>>>> 32d89b64

    respond_thread = threading.Thread(
        target=global_vars.responder.respond_to_transcriber,
        name="Respond",
        args=(global_vars.transcriber,),
    )
    respond_thread.daemon = True
    respond_thread.start()

    # Convert response from text to sound and play to user
    audio_response_thread = threading.Thread(
        target=global_vars.audio_player_var.play_audio_loop,
        name="AudioResponse",
        args=(config,),
    )
    audio_response_thread.daemon = True
    audio_response_thread.start()

    # Host config
    hc = interactions.HostConfig()
    host_config_thread = threading.Thread(target=hc.host_config_loop, name="HostConfig")
    host_config_thread.daemon = True
    host_config_thread.start()

    # Periodically clear transcription data, if so configured
    clear_transcript_thread = threading.Thread(
        target=global_vars.transcriber.clear_transcript_data_loop,
        name="ClearTranscript",
        args=(global_vars.audio_queue,),
    )

    clear_transcript_thread.daemon = True
    clear_transcript_thread.start()

    # work_queue thread
    work_queue_thread = threading.Thread(
        target=global_vars.task_worker.task_exec_thread, name="WorkQueue"
    )
    work_queue_thread.daemon = True
    work_queue_thread.start()


def start_ffmpeg():
    """Start ffmpeg library"""
    try:
        subprocess.run(
            ["ffmpeg", "-version"],  # nosec
            stdout=subprocess.DEVNULL,
            stderr=subprocess.DEVNULL,
            check=True,
        )
    except FileNotFoundError:
        print(
            "ERROR: The ffmpeg library is not installed. Please install \
              ffmpeg and try again."
        )
        sys.exit(1)


def initiate_db(global_vars: TranscriptionGlobals):
    """Set up DB for use by application."""
    # Create the DB if it does not exist and then init connections to it
    adb = AppDB()
    adb.initialize_db(db_context=global_vars.db_context)
    # Do any application initialization activities
    adb.initialize_app()


def create_transcriber(
    name: str, config: dict, api: bool, global_vars: TranscriptionGlobals
):
    """Creates a transcriber object based on input parameters"""
    model_factory = tm.STTModelFactory()

    if name.lower() == "deepgram":
        stt_model_config: dict = {
            "api_key": config["Deepgram"]["api_key"],
            "audio_lang": get_language_code(config["OpenAI"]["audio_lang"]),
        }
        model = model_factory.get_stt_model_instance(
            stt_model=tm.STTEnum.DEEPGRAM_API, stt_model_config=stt_model_config
        )

        t = DeepgramTranscriber(
            global_vars.user_audio_recorder.source,
            global_vars.speaker_audio_recorder.source,
            model,
            convo=global_vars.convo,
            config=config,
        )
    elif name.lower() == "whisper.cpp":
        stt_model_config: dict = {
            "local_transcription_model_file": "ggml-"
            + config["WhisperCpp"]["local_transcription_model_file"],
            "audio_lang": get_language_code(config["OpenAI"]["audio_lang"]),
        }
        model = model_factory.get_stt_model_instance(
            stt_model=tm.STTEnum.WHISPER_CPP, stt_model_config=stt_model_config
        )
        t = WhisperCPPTranscriber(
            global_vars.user_audio_recorder.source,
            global_vars.speaker_audio_recorder.source,
            model,
            convo=global_vars.convo,
            config=config,
        )
    elif name.lower() == "whisper" and not api:
        stt_model_config: dict = {
            "api_key": config["OpenAI"]["api_key"],
            "local_transcription_model_file": config["OpenAI"][
                "local_transcription_model_file"
            ],
            "audio_lang": get_language_code(config["OpenAI"]["audio_lang"]),
        }
        model = model_factory.get_stt_model_instance(
            stt_model=tm.STTEnum.WHISPER_LOCAL, stt_model_config=stt_model_config
        )
        t = WhisperTranscriber(
            global_vars.user_audio_recorder.source,
            global_vars.speaker_audio_recorder.source,
            model,
            convo=global_vars.convo,
            config=config,
        )
    elif name.lower() == "whisper" and api:
        stt_model_config: dict = {
            "api_key": config["OpenAI"]["api_key"],
            "timeout": config["OpenAI"]["response_request_timeout_seconds"],
            "audio_lang": get_language_code(config["OpenAI"]["audio_lang"]),
        }
        model = model_factory.get_stt_model_instance(
            stt_model=tm.STTEnum.WHISPER_API, stt_model_config=stt_model_config
        )
        t = WhisperTranscriber(
            global_vars.user_audio_recorder.source,
            global_vars.speaker_audio_recorder.source,
            model,
            convo=global_vars.convo,
            config=config,
        )
    else:
        raise ValueError(f"Unknown transcriber: {name}")
    global_vars.set_transcriber(t)


def get_language_code(lang: str) -> str:
    """Get the language code from the configuration."""
    lang_lower = lang.lower()
    try:
        return next(
            key for key, value in language.LANGUAGES_DICT.items() if value == lang_lower
        )
    except StopIteration:
        # Return dafault lang if nothing else is found
        return "en"


def shutdown(global_vars: TranscriptionGlobals):
    """Activities to be performed right before application shutdown."""
    global_vars.user_audio_recorder.write_wav_data_to_file()
    global_vars.speaker_audio_recorder.write_wav_data_to_file()
    AppDB().shutdown_app()<|MERGE_RESOLUTION|>--- conflicted
+++ resolved
@@ -72,7 +72,7 @@
     if global_vars.responder is None:
         print(f"FATAL: Could not create Chat Reponder for {chat}")
         sys.exit(1)
-<<<<<<< HEAD
+
     global_vars.responder.enabled = bool(config["General"]["continuous_response"])
     global_vars.set_continuous_read(
         utilities.parse_yaml_bool(config["General"].get("continuous_read", False))
@@ -80,13 +80,13 @@
     global_vars.set_real_time_read(
         utilities.parse_yaml_bool(config["General"].get("real_time_read", False))
     )
-=======
+
     global_vars.responder.enabled = bool(config['General']['continuous_response'])
     global_vars.set_continuous_read(utilities.parse_yaml_bool(
         config['General'].get('continuous_read', False)))
     global_vars.set_real_time_read(utilities.parse_yaml_bool(
         config['General'].get('real_time_read', False)))
->>>>>>> 32d89b64
+
 
     respond_thread = threading.Thread(
         target=global_vars.responder.respond_to_transcriber,
