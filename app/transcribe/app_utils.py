"""Utility methods to support main.py file
"""
import sys
import subprocess  # nosec
import threading
<<<<<<< HEAD
=======

>>>>>>> 5009e3d0
from .global_vars import TranscriptionGlobals
from .audio_player import AudioPlayer  # noqa: E402 pylint: disable=C0413
from .gpt_responder import InferenceResponderFactory, InferenceEnum
from .audio_transcriber import (
    WhisperCPPTranscriber,
    WhisperTranscriber,
    DeepgramTranscriber,
)
from .db.app_db import AppDB
import os
sys.path.append(os.path.abspath(os.path.join(os.path.dirname(__file__), '..', '..')))
from . import interactions  # noqa: E402 pylint: disable=C0413
<<<<<<< HEAD
=======

from global_vars import TranscriptionGlobals
from audio_player import AudioPlayer  # noqa: E402 pylint: disable=C0413
from gpt_responder import InferenceResponderFactory, InferenceEnum
from audio_transcriber import WhisperCPPTranscriber, WhisperTranscriber, DeepgramTranscriber
from db.app_db import AppDB
import os
sys.path.append(os.path.abspath(os.path.join(os.path.dirname(__file__), '..', '..')))
import interactions  # noqa: E402 pylint: disable=C0413

>>>>>>> 5009e3d0
from sdk import transcriber_models as tm  # noqa: E402 pylint: disable=C0413
from tsutils import utilities, language


def create_responder(provider_name: str, config, convo, save_to_file: bool,
                     response_file_name: str):
    """Creates a responder / Inference provider object based on input parameters
    """
    responder_factory = InferenceResponderFactory()

    if provider_name.lower() == 'openai':
        responder = responder_factory.get_responder_instance(provider=InferenceEnum.OPENAI,
                                                             config=config,
                                                             convo=convo,
                                                             save_to_file=save_to_file,
                                                             response_file_name=response_file_name)
    elif provider_name.lower() == 'together':
        responder = responder_factory.get_responder_instance(provider=InferenceEnum.TOGETHER,
                                                             config=config,
                                                             convo=convo,
                                                             save_to_file=save_to_file,
                                                             response_file_name=response_file_name)
    else:
        responder = None
    return responder


def initiate_app_threads(global_vars: TranscriptionGlobals,
                         config: dict):
    """Start all threads required for the application"""
    # Transcribe and Respond threads, both work on the same instance of the AudioTranscriber class
    global_vars.audio_player_var = AudioPlayer(convo=global_vars.convo)
    transcribe_thread = threading.Thread(target=global_vars.transcriber.transcribe_audio_queue,
                                         name='Transcribe',
                                         args=(global_vars.audio_queue,))
    transcribe_thread.daemon = True
    transcribe_thread.start()

    save_llm_response_to_file: bool = config['General']['save_llm_response_to_file']
    data_dir = utilities.get_data_path(app_name='Transcribe')
    llm_response_file = f"{data_dir}/{config['General']['llm_response_file']}"
    chat = config['General']['chat_inference_provider']
    global_vars.responder = create_responder(provider_name=chat,
                                             config=config,
                                             convo=global_vars.convo,
                                             save_to_file=save_llm_response_to_file,
                                             response_file_name=llm_response_file)
    if global_vars.responder is None:
        print(f'FATAL: Could not create Chat Reponder for {chat}')
        sys.exit(1)
    global_vars.responder.enabled = bool(config['General']['continuous_response'])
    global_vars.set_continuous_read(bool(config['General'].get('continuous_read', False)))

    respond_thread = threading.Thread(target=global_vars.responder.respond_to_transcriber,
                                      name='Respond',
                                      args=(global_vars.transcriber,))
    respond_thread.daemon = True
    respond_thread.start()

    # Convert response from text to sound and play to user
    audio_response_thread = threading.Thread(target=global_vars.audio_player_var.play_audio_loop,
                                             name='AudioResponse',
                                             args=(config,))
    audio_response_thread.daemon = True
    audio_response_thread.start()

    # Host config
    hc = interactions.HostConfig()
    host_config_thread = threading.Thread(target=hc.host_config_loop,
                                          name='HostConfig')
    host_config_thread.daemon = True
    host_config_thread.start()

    # Periodically clear transcription data, if so configured
    clear_transcript_thread = threading.Thread(
        target=global_vars.transcriber.clear_transcript_data_loop,
        name='ClearTranscript',
        args=(global_vars.audio_queue,))

    clear_transcript_thread.daemon = True
    clear_transcript_thread.start()

    # work_queue thread
    work_queue_thread = threading.Thread(
        target=global_vars.task_worker.task_exec_thread,
        name='WorkQueue'
    )
    work_queue_thread.daemon = True
    work_queue_thread.start()


def start_ffmpeg():
    """Start ffmpeg library"""
    try:
        subprocess.run(["ffmpeg", "-version"],  # nosec
                       stdout=subprocess.DEVNULL,
                       stderr=subprocess.DEVNULL,
                       check=True)
    except FileNotFoundError:
        print("ERROR: The ffmpeg library is not installed. Please install \
              ffmpeg and try again.")
        sys.exit(1)


def initiate_db(global_vars: TranscriptionGlobals):
    """Set up DB for use by application.
    """
    # Create the DB if it does not exist and then init connections to it
    adb = AppDB()
    adb.initialize_db(db_context=global_vars.db_context)
    # Do any application initialization activities
    adb.initialize_app()


def create_transcriber(
        name: str,
        config: dict,
        api: bool,
        global_vars: TranscriptionGlobals):
    """Creates a transcriber object based on input parameters
    """
    model_factory = tm.STTModelFactory()

    if name.lower() == 'deepgram':
        stt_model_config: dict = {
            'api_key': config['Deepgram']['api_key'],
            'audio_lang': get_language_code(config['OpenAI']['audio_lang'])
        }
        model = model_factory.get_stt_model_instance(
            stt_model=tm.STTEnum.DEEPGRAM_API,
            stt_model_config=stt_model_config)

        t = DeepgramTranscriber(
            global_vars.user_audio_recorder.source,
            global_vars.speaker_audio_recorder.source,
            model,
            convo=global_vars.convo,
            config=config)
    elif name.lower() == 'whisper.cpp':
        stt_model_config: dict = {
            'local_transcription_model_file': 'ggml-' + config['WhisperCpp']['local_transcription_model_file'],
            'audio_lang': get_language_code(config['OpenAI']['audio_lang'])
        }
        model = model_factory.get_stt_model_instance(
            stt_model=tm.STTEnum.WHISPER_CPP,
            stt_model_config=stt_model_config)
        t = WhisperCPPTranscriber(
            global_vars.user_audio_recorder.source,
            global_vars.speaker_audio_recorder.source,
            model,
            convo=global_vars.convo,
            config=config)
    elif name.lower() == 'whisper' and not api:
        stt_model_config: dict = {
            'api_key': config['OpenAI']['api_key'],
            'local_transcription_model_file': config['OpenAI']['local_transcription_model_file'],
            'audio_lang': get_language_code(config['OpenAI']['audio_lang'])
        }
        model = model_factory.get_stt_model_instance(
            stt_model=tm.STTEnum.WHISPER_LOCAL,
            stt_model_config=stt_model_config)
        t = WhisperTranscriber(
            global_vars.user_audio_recorder.source,
            global_vars.speaker_audio_recorder.source,
            model,
            convo=global_vars.convo,
            config=config)
    elif name.lower() == 'whisper' and api:
        stt_model_config: dict = {
            'api_key': config['OpenAI']['api_key'],
            'timeout': config['OpenAI']['response_request_timeout_seconds'],
            'audio_lang': get_language_code(config['OpenAI']['audio_lang'])
        }
        model = model_factory.get_stt_model_instance(
            stt_model=tm.STTEnum.WHISPER_API,
            stt_model_config=stt_model_config)
        t = WhisperTranscriber(
            global_vars.user_audio_recorder.source,
            global_vars.speaker_audio_recorder.source,
            model,
            convo=global_vars.convo,
            config=config)
    else:
        raise ValueError(f'Unknown transcriber: {name}')
    global_vars.set_transcriber(t)


def get_language_code(lang: str) -> str:
    """Get the language code from the configuration.
    """
    lang_lower = lang.lower()
    try:
        return next(key for key, value in language.LANGUAGES_DICT.items() if value == lang_lower)
    except StopIteration:
        # Return dafault lang if nothing else is found
        return 'en'


def shutdown(global_vars: TranscriptionGlobals):
    """Activities to be performed right before application shutdown.
    """
    global_vars.user_audio_recorder.write_wav_data_to_file()
    global_vars.speaker_audio_recorder.write_wav_data_to_file()
    AppDB().shutdown_app()<|MERGE_RESOLUTION|>--- conflicted
+++ resolved
@@ -3,10 +3,7 @@
 import sys
 import subprocess  # nosec
 import threading
-<<<<<<< HEAD
-=======
-
->>>>>>> 5009e3d0
+
 from .global_vars import TranscriptionGlobals
 from .audio_player import AudioPlayer  # noqa: E402 pylint: disable=C0413
 from .gpt_responder import InferenceResponderFactory, InferenceEnum
@@ -19,8 +16,7 @@
 import os
 sys.path.append(os.path.abspath(os.path.join(os.path.dirname(__file__), '..', '..')))
 from . import interactions  # noqa: E402 pylint: disable=C0413
-<<<<<<< HEAD
-=======
+
 
 from global_vars import TranscriptionGlobals
 from audio_player import AudioPlayer  # noqa: E402 pylint: disable=C0413
@@ -31,7 +27,7 @@
 sys.path.append(os.path.abspath(os.path.join(os.path.dirname(__file__), '..', '..')))
 import interactions  # noqa: E402 pylint: disable=C0413
 
->>>>>>> 5009e3d0
+
 from sdk import transcriber_models as tm  # noqa: E402 pylint: disable=C0413
 from tsutils import utilities, language
 
