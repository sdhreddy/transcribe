"""Utility methods to support main.py file
"""
import sys
import subprocess  # nosec
import threading
from .global_vars import TranscriptionGlobals
from .audio_player import AudioPlayer  # noqa: E402 pylint: disable=C0413
from .gpt_responder import InferenceResponderFactory, InferenceEnum
from .audio_transcriber import WhisperCPPTranscriber, WhisperTranscriber, DeepgramTranscriber
from .db.app_db import AppDB
from . import interactions  # noqa: E402 pylint: disable=C0413
from sdk import transcriber_models as tm  # noqa: E402 pylint: disable=C0413
from tsutils import utilities, language


def create_responder(provider_name: str, config, convo, save_to_file: bool,
                     response_file_name: str):
    """Creates a responder / Inference provider object based on input parameters
    """
    responder_factory = InferenceResponderFactory()

    if provider_name.lower() == 'openai':
        responder = responder_factory.get_responder_instance(provider=InferenceEnum.OPENAI,
                                                             config=config,
                                                             convo=convo,
                                                             save_to_file=save_to_file,
                                                             response_file_name=response_file_name)
    elif provider_name.lower() == 'together':
        responder = responder_factory.get_responder_instance(provider=InferenceEnum.TOGETHER,
                                                             config=config,
                                                             convo=convo,
                                                             save_to_file=save_to_file,
                                                             response_file_name=response_file_name)
    else:
        responder = None
    return responder


def initiate_app_threads(global_vars: TranscriptionGlobals,
                         config: dict):
    """Start all threads required for the application"""
    # Transcribe and Respond threads, both work on the same instance of the AudioTranscriber class
<<<<<<< HEAD
    if global_vars.audio_player_var is None:
        global_vars.audio_player_var = AudioPlayer(convo=global_vars.convo)
=======
    global_vars.audio_player_var = AudioPlayer(convo=global_vars.convo,
                                               global_vars=global_vars)
>>>>>>> b92b2411
    transcribe_thread = threading.Thread(target=global_vars.transcriber.transcribe_audio_queue,
                                         name='Transcribe',
                                         args=(global_vars.audio_queue,))
    transcribe_thread.daemon = True
    transcribe_thread.start()

    save_llm_response_to_file: bool = config['General']['save_llm_response_to_file']
    data_dir = utilities.get_data_path(app_name='Transcribe')
    llm_response_file = f"{data_dir}/{config['General']['llm_response_file']}"
    chat = config['General']['chat_inference_provider']
    global_vars.responder = create_responder(provider_name=chat,
                                             config=config,
                                             convo=global_vars.convo,
                                             save_to_file=save_llm_response_to_file,
                                             response_file_name=llm_response_file)
    if global_vars.responder is None:
        print(f'FATAL: Could not create Chat Reponder for {chat}')
        sys.exit(1)
    global_vars.responder.enabled = bool(config['General']['continuous_response'])
    global_vars.set_continuous_read(bool(config['General'].get('continuous_read', False)))

    respond_thread = threading.Thread(target=global_vars.responder.respond_to_transcriber,
                                      name='Respond',
                                      args=(global_vars.transcriber,))
    respond_thread.daemon = True
    respond_thread.start()

    # Convert response from text to sound and play to user
    audio_response_thread = threading.Thread(target=global_vars.audio_player_var.play_audio_loop,
                                             name='AudioResponse',
                                             args=(config,))
    audio_response_thread.daemon = True
    audio_response_thread.start()

    # Host config
    hc = interactions.HostConfig()
    host_config_thread = threading.Thread(target=hc.host_config_loop,
                                          name='HostConfig')
    host_config_thread.daemon = True
    host_config_thread.start()

    # Periodically clear transcription data, if so configured
    clear_transcript_thread = threading.Thread(
        target=global_vars.transcriber.clear_transcript_data_loop,
        name='ClearTranscript',
        args=(global_vars.audio_queue,))

    clear_transcript_thread.daemon = True
    clear_transcript_thread.start()

    # work_queue thread
    work_queue_thread = threading.Thread(
        target=global_vars.task_worker.task_exec_thread,
        name='WorkQueue'
    )
    work_queue_thread.daemon = True
    work_queue_thread.start()


def start_ffmpeg():
    """Start ffmpeg library"""
    try:
        subprocess.run(["ffmpeg", "-version"],  # nosec
                       stdout=subprocess.DEVNULL,
                       stderr=subprocess.DEVNULL,
                       check=True)
    except FileNotFoundError:
        print("ERROR: The ffmpeg library is not installed. Please install \
              ffmpeg and try again.")
        sys.exit(1)


def initiate_db(global_vars: TranscriptionGlobals):
    """Set up DB for use by application.
    """
    # Create the DB if it does not exist and then init connections to it
    adb = AppDB()
    adb.initialize_db(db_context=global_vars.db_context)
    # Do any application initialization activities
    adb.initialize_app()


def create_transcriber(
        name: str,
        config: dict,
        api: bool,
        global_vars: TranscriptionGlobals):
    """Creates a transcriber object based on input parameters
    """
    model_factory = tm.STTModelFactory()

    if name.lower() == 'deepgram':
        stt_model_config: dict = {
            'api_key': config['Deepgram']['api_key'],
            'audio_lang': get_language_code(config['OpenAI']['audio_lang'])
        }
        model = model_factory.get_stt_model_instance(
            stt_model=tm.STTEnum.DEEPGRAM_API,
            stt_model_config=stt_model_config)

        t = DeepgramTranscriber(
            global_vars.user_audio_recorder.source,
            global_vars.speaker_audio_recorder.source,
            model,
            convo=global_vars.convo,
            config=config)
    elif name.lower() == 'whisper.cpp':
        stt_model_config: dict = {
            'local_transcripton_model_file': 'ggml-' + config['WhisperCpp']['local_transcripton_model_file'],
            'audio_lang': get_language_code(config['OpenAI']['audio_lang'])
        }
        model = model_factory.get_stt_model_instance(
            stt_model=tm.STTEnum.WHISPER_CPP,
            stt_model_config=stt_model_config)
        t = WhisperCPPTranscriber(
            global_vars.user_audio_recorder.source,
            global_vars.speaker_audio_recorder.source,
            model,
            convo=global_vars.convo,
            config=config)
    elif name.lower() == 'whisper' and not api:
        stt_model_config: dict = {
            'api_key': config['OpenAI']['api_key'],
            'local_transcripton_model_file': config['OpenAI']['local_transcripton_model_file'],
            'audio_lang': get_language_code(config['OpenAI']['audio_lang'])
        }
        model = model_factory.get_stt_model_instance(
            stt_model=tm.STTEnum.WHISPER_LOCAL,
            stt_model_config=stt_model_config)
        t = WhisperTranscriber(
            global_vars.user_audio_recorder.source,
            global_vars.speaker_audio_recorder.source,
            model,
            convo=global_vars.convo,
            config=config)
    elif name.lower() == 'whisper' and api:
        stt_model_config: dict = {
            'api_key': config['OpenAI']['api_key'],
            'timeout': config['OpenAI']['response_request_timeout_seconds'],
            'audio_lang': get_language_code(config['OpenAI']['audio_lang'])
        }
        model = model_factory.get_stt_model_instance(
            stt_model=tm.STTEnum.WHISPER_API,
            stt_model_config=stt_model_config)
        t = WhisperTranscriber(
            global_vars.user_audio_recorder.source,
            global_vars.speaker_audio_recorder.source,
            model,
            convo=global_vars.convo,
            config=config)
    else:
        raise ValueError(f'Unknown transcriber: {name}')
    global_vars.set_transcriber(t)


def get_language_code(lang: str) -> str:
    """Get the language code from the configuration.
    """
    lang_lower = lang.lower()
    try:
        return next(key for key, value in language.LANGUAGES_DICT.items() if value == lang_lower)
    except StopIteration:
        # Return dafault lang if nothing else is found
        return 'en'


def shutdown(global_vars: TranscriptionGlobals):
    """Activities to be performed right before application shutdown.
    """
    global_vars.user_audio_recorder.write_wav_data_to_file()
    global_vars.speaker_audio_recorder.write_wav_data_to_file()
    AppDB().shutdown_app()<|MERGE_RESOLUTION|>--- conflicted
+++ resolved
@@ -40,13 +40,13 @@
                          config: dict):
     """Start all threads required for the application"""
     # Transcribe and Respond threads, both work on the same instance of the AudioTranscriber class
-<<<<<<< HEAD
+
     if global_vars.audio_player_var is None:
         global_vars.audio_player_var = AudioPlayer(convo=global_vars.convo)
-=======
+
     global_vars.audio_player_var = AudioPlayer(convo=global_vars.convo,
                                                global_vars=global_vars)
->>>>>>> b92b2411
+
     transcribe_thread = threading.Thread(target=global_vars.transcriber.transcribe_audio_queue,
                                          name='Transcribe',
                                          args=(global_vars.audio_queue,))
