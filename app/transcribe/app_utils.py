--- conflicted
+++ resolved
@@ -3,7 +3,7 @@
 import sys
 import subprocess  # nosec
 import threading
-<<<<<<< HEAD
+
 from .global_vars import TranscriptionGlobals
 from .audio_player import AudioPlayer  # noqa: E402 pylint: disable=C0413
 from .gpt_responder import InferenceResponderFactory, InferenceEnum
@@ -16,7 +16,7 @@
 import os
 sys.path.append(os.path.abspath(os.path.join(os.path.dirname(__file__), '..', '..')))
 from . import interactions  # noqa: E402 pylint: disable=C0413
-=======
+
 from global_vars import TranscriptionGlobals
 from audio_player import AudioPlayer  # noqa: E402 pylint: disable=C0413
 from gpt_responder import InferenceResponderFactory, InferenceEnum
@@ -25,7 +25,7 @@
 import os
 sys.path.append(os.path.abspath(os.path.join(os.path.dirname(__file__), '..', '..')))
 import interactions  # noqa: E402 pylint: disable=C0413
->>>>>>> 82977e0a
+
 from sdk import transcriber_models as tm  # noqa: E402 pylint: disable=C0413
 from tsutils import utilities, language
 
