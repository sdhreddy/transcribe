"""
Plays the responses received from LLM as Audio.
This class handles text-to-speech functionality.
"""

import os
import time
import tempfile
import threading
import subprocess
import datetime
import playsound
import gtts
from conversation import Conversation
import constants
from tsutils import app_logging as al
from tsutils.language import LANGUAGES_DICT

logger = al.get_module_logger(al.AUDIO_PLAYER_LOGGER)


class AudioPlayer:
    """Play text to audio.
    """

    def __init__(self, convo: Conversation):
        logger.info(self.__class__.__name__)
        self.speech_text_available = threading.Event()
        self.conversation = convo
        self.temp_dir = tempfile.gettempdir()
        self.read_response = False
        self.stop_loop = False
        self.current_process = None
        self.play_lock = threading.Lock()
        self.speech_rate = constants.DEFAULT_TTS_SPEECH_RATE
        self.tts_volume = constants.DEFAULT_TTS_VOLUME

    def stop_current_playback(self):
        """Stop any current audio playback"""
        if self.current_process and self.current_process.poll() is None:
            try:
                self.current_process.terminate()
                self.current_process.wait(timeout=1)
            except Exception:
                try:
                    self.current_process.kill()
                except Exception:
                    pass
        self.current_process = None

    def play_audio(self, speech: str, lang: str, rate: float | None = None,
                   volume: float | None = None):
        """Play text as audio.
        This is a blocking method and will return when audio playback is complete.
        For large audio text, this could take several minutes.
        """
        logger.info(f'{self.__class__.__name__} - Playing audio')  # pylint: disable=W1203
        try:
            audio_obj = gtts.gTTS(speech, lang=lang)
            temp_audio_file = tempfile.mkstemp(dir=self.temp_dir, suffix='.mp3')
            os.close(temp_audio_file[0])

            audio_obj.save(temp_audio_file[1])
            with self.play_lock:
                self.stop_current_playback()
                cmd = ['ffplay', '-nodisp', '-autoexit', '-loglevel', 'quiet']
                filters = []
                if rate and rate != 1.0:
                    filters.append(f'atempo={rate}')
                if volume is not None and volume != 1.0:
                    filters.append(f'volume={volume}')
                if filters:
                    cmd += ['-af', ','.join(filters)]
                cmd.append(temp_audio_file[1])
                self.current_process = subprocess.Popen(
                    cmd, stdout=subprocess.DEVNULL, stderr=subprocess.DEVNULL)

            while self.current_process.poll() is None:
                if not self.conversation.context.audio_queue.empty():
                    self.stop_current_playback()
                    break
                time.sleep(0.1)
        except Exception as play_ex:
            logger.error('Error when attempting to play audio.', exc_info=True)
            logger.info(play_ex)
        finally:
            os.remove(temp_audio_file[1])
            with self.play_lock:
                self.stop_current_playback()

    def play_audio_loop(self, config: dict):
        """Continuously play text as audio based on event signaling.
        """
        lang = 'english'
        lang_code = self._get_language_code(lang)
        rate = config.get('General', {}).get('tts_speech_rate', self.speech_rate)
        self.speech_rate = rate
        volume = config.get('General', {}).get('tts_playback_volume', self.tts_volume)
        self.tts_volume = volume

        while self.stop_loop is False:
            if self.speech_text_available.is_set() and self.read_response:
                self.speech_text_available.clear()
                speech = self._get_speech_text()
                final_speech = self._process_speech_text(speech)

                new_lang = config.get('OpenAI', {}).get('response_lang', lang)
                if new_lang != lang:
                    lang_code = self._get_language_code(new_lang)
                    lang = new_lang

                self.read_response = False
                # Disable audio capture to avoid echo
                sp_rec = self.conversation.context.speaker_audio_recorder
                # Only disable speaker capture so user mic remains active and
                # playback can be interrupted by new speech.
                prev_sp_state = sp_rec.enabled
                sp_rec.enabled = False
                try:
<<<<<<< HEAD
                    current_volume = self.tts_volume
                    logger.info("Playing audio response once")
=======

                    current_volume = self.tts_volume
>>>>>>> f0687618
                    self.play_audio(
                        speech=final_speech,
                        lang=lang_code,
                        rate=rate,
                        volume=current_volume,
                    )
<<<<<<< HEAD
=======

                    self.play_audio(speech=final_speech, lang=lang_code,
                                   rate=rate, volume=volume)

>>>>>>> f0687618
                finally:
                    time.sleep(constants.SPEAKER_REENABLE_DELAY_SECONDS)
                    sp_rec.enabled = prev_sp_state
                    gv = self.conversation.context
                    gv.last_playback_end = datetime.datetime.utcnow()

                    # Reset last_spoken_response so any queued text is cleared
                    # after playback completes. update_response_ui will
                    # populate this again when a new response arrives.

                    # Keep last_spoken_response so update_response_ui
                    # can detect when a new response is generated and
                    # avoid replaying the same audio multiple times.

            time.sleep(0.1)

    def _get_language_code(self, lang: str) -> str:
        """Get the language code from the configuration.
        """
        try:
            return next(key for key, value in LANGUAGES_DICT.items() if value == lang)
        except StopIteration:
            # Return dafault lang if nothing else is found
            return 'en'

    def _get_speech_text(self) -> str:
        """Get the speech text from the conversation.
        """
        return self.conversation.get_conversation(sources=[constants.PERSONA_ASSISTANT], length=1)

    def _process_speech_text(self, speech: str) -> str:
        """Process the speech text to remove persona and formatting.
        """
        persona_length = len(constants.PERSONA_ASSISTANT) + 2
        final_speech = speech[persona_length:].strip()
        return final_speech[1:-1]  # Remove square brackets<|MERGE_RESOLUTION|>--- conflicted
+++ resolved
@@ -117,26 +117,25 @@
                 prev_sp_state = sp_rec.enabled
                 sp_rec.enabled = False
                 try:
-<<<<<<< HEAD
+
                     current_volume = self.tts_volume
                     logger.info("Playing audio response once")
-=======
+
 
                     current_volume = self.tts_volume
->>>>>>> f0687618
+
                     self.play_audio(
                         speech=final_speech,
                         lang=lang_code,
                         rate=rate,
                         volume=current_volume,
                     )
-<<<<<<< HEAD
-=======
+
 
                     self.play_audio(speech=final_speech, lang=lang_code,
                                    rate=rate, volume=volume)
 
->>>>>>> f0687618
+
                 finally:
                     time.sleep(constants.SPEAKER_REENABLE_DELAY_SECONDS)
                     sp_rec.enabled = prev_sp_state
