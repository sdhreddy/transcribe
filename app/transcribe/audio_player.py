import os
import time
import tempfile
import threading
import subprocess
import datetime
import gtts

from conversation import Conversation
import constants
from tsutils import app_logging as al
from tsutils.language import LANGUAGES_DICT

logger = al.get_module_logger(al.AUDIO_PLAYER_LOGGER)



class AudioPlayer:
    """Play text to audio."""
<<<<<<< HEAD
=======

class AudioPlayer:    """Play text to audio."""

    """High‑level helper that converts text into speech (gTTS ➜ ffplay) and
    plays it either once (\"Suggest Response and Read\") or incrementally in
    real time (\"Read Responses Continuously\").
    """
>>>>>>> 32d89b64


    def __init__(self, convo: Conversation):
        logger.info(self.__class__.__name__)
        self.conversation = convo
        self.temp_dir = tempfile.gettempdir()
        self.speech_text_available = threading.Event()
        self.read_response = False  # toggled by UI handler
        self.stop_loop = False      # set to True on application shutdown
        self.current_process: subprocess.Popen | None = None
        self.play_lock = threading.Lock()
        self.speech_rate = constants.DEFAULT_TTS_SPEECH_RATE

    # ---------------------------------------------------------------------
    #  Low‑level helpers
    # ---------------------------------------------------------------------
    def stop_current_playback(self) -> None:
        """Terminate the ffplay process if one is running."""
        if self.current_process and self.current_process.poll() is None:
            try:
                self.current_process.terminate()
                self.current_process.wait(timeout=1)
            except Exception:
                try:
                    self.current_process.kill()
                except Exception:
                    pass
        self.current_process = None


    def play_audio(self, speech: str, lang: str, rate: float | None = None):
        """Play text as audio.

        This is a blocking method and will return when audio playback is complete.
        For long passages, this could take several seconds or minutes.
        """
        logger.info(
            f"{self.__class__.__name__} - Playing audio"
        )  # pylint: disable=W1203
        try:
            audio_obj = gtts.gTTS(speech, lang=lang)
            temp_audio_file = tempfile.mkstemp(dir=self.temp_dir, suffix=".mp3")
            os.close(temp_audio_file[0])

    def _get_language_code(self, lang: str) -> str:
        """Return the ISO language code used by gTTS/ffplay (default: "en")."""
        try:
            return next(code for code, value in LANGUAGES_DICT.items() if value == lang)
        except StopIteration:
            return "en"

    def _get_speech_text(self) -> str:
        """Return the raw assistant text (latest chunk) from the conversation."""
        return self.conversation.get_conversation(
            sources=[constants.PERSONA_ASSISTANT], length=1
        )

    def _process_speech_text(self, speech: str) -> str:
        """Strip persona labels and square brackets so TTS speaks cleanly."""
        persona_offset = len(constants.PERSONA_ASSISTANT) + 2  # "XX: "
        clean = speech[persona_offset:].strip()
        if clean.startswith("[") and clean.endswith("]"):
            clean = clean[1:-1].strip()
        return clean

    # ---------------------------------------------------------------------
    #  Core playback utilities
    # ---------------------------------------------------------------------
    def play_audio(self, speech: str, lang: str, rate: float | None = None) -> bool:
        """Convert *speech* to mp3 and play it synchronously.

        Returns **True** if playback finished uninterrupted, **False** if it was
        cancelled (e.g. new text arrived during streaming).
        """
        logger.info(f"{self.__class__.__name__} – Playing audio")
        interrupted = False
        completed = True
        mp3_path: str | None = None

        try:
            tts_obj = gtts.gTTS(speech, lang=lang)
            fd, mp3_path = tempfile.mkstemp(dir=self.temp_dir, suffix=".mp3")
            os.close(fd)
            tts_obj.save(mp3_path)


            with self.play_lock:
                self.stop_current_playback()
<<<<<<< HEAD
=======

>>>>>>> 32d89b64
                cmd = ["ffplay", "-nodisp", "-autoexit", "-loglevel", "quiet"]
                if rate and rate != 1.0:
                    cmd += ["-af", f"atempo={rate}"]
                cmd.append(temp_audio_file[1])

                cmd = [
                    "ffplay",
                    "-nodisp",
                    "-autoexit",
                    "-loglevel",
                    "quiet",
                ]
                if rate and rate != 1.0:
                    cmd += ["-af", f"atempo={rate}"]
                cmd.append(mp3_path)

                self.current_process = subprocess.Popen(
                    cmd, stdout=subprocess.DEVNULL, stderr=subprocess.DEVNULL
                )

            while self.current_process.poll() is None:
                gv = self.conversation.context
                if (
                    self.speech_text_available.is_set()
                    or (not gv.audio_queue.empty())
                    or (gv.real_time_read and self.speech_text_available.is_set())
                ):
                    interrupted = True
                    completed = False
                    self.stop_current_playback()
                    break
                time.sleep(0.1)

        except Exception as play_ex:
            logger.error("Error when attempting to play audio.", exc_info=True)
            logger.info(play_ex)


        except Exception:
            logger.error("Error when attempting to play audio.", exc_info=True)
            interrupted = True
            completed = False

        finally:
            if mp3_path and os.path.exists(mp3_path):
                try:
                    os.remove(mp3_path)
                except Exception:
                    pass
            with self.play_lock:
                self.stop_current_playback()


    def play_audio_loop(self, config: dict):
        """Continuously play text as audio based on event signaling."""
        lang = "english"
        lang_code = self._get_language_code(lang)
        rate = config.get("General", {}).get("tts_speech_rate", self.speech_rate)
        self.speech_rate = rate

        return completed and not interrupted

    # ---------------------------------------------------------------------
    #  Main loop (runs in dedicated thread)
    # ---------------------------------------------------------------------
    def play_audio_loop(self, config: dict) -> None:
        """Main loop that reacts to UI events and streams TTS accordingly."""
        lang_name = config.get("OpenAI", {}).get("response_lang", "english")
        lang_code = self._get_language_code(lang_name)
        self.speech_rate = config.get("General", {}).get(
            "tts_speech_rate", self.speech_rate
        )


        while not self.stop_loop:
            gv = self.conversation.context

            # --------------------------------------------------------------
            # Real‑time, incremental playback
            # --------------------------------------------------------------
            if gv.real_time_read and self.read_response:
                speech = self._process_speech_text(self._get_speech_text())
                start = len(gv.last_spoken_response)
                new_text = speech[start:]

                if new_text:
                    self.speech_text_available.clear()
                    sp_rec = gv.speaker_audio_recorder
                    prev_state = sp_rec.enabled
                    sp_rec.enabled = False  # avoid echo
                    try:
                        self.play_audio(speech=new_text, lang=lang_code, rate=rate)
                        gv.last_spoken_response += new_text
<<<<<<< HEAD
=======


                        if self.play_audio(new_text, lang_code, self.speech_rate):
                            gv.last_spoken_response += new_text


>>>>>>> 32d89b64
                    finally:
                        time.sleep(constants.SPEAKER_REENABLE_DELAY_SECONDS)
                        sp_rec.enabled = prev_state
                        gv.last_playback_end = datetime.datetime.utcnow()

                if gv.responder.streaming_complete.is_set():
                    self.read_response = False
                    gv.set_read_response(False)

            # --------------------------------------------------------------
            # Single‑shot playback when streaming completes
            # --------------------------------------------------------------
            elif self.speech_text_available.is_set() and self.read_response:
                self.speech_text_available.clear()
                speech = self._process_speech_text(self._get_speech_text())

<<<<<<< HEAD
=======

>>>>>>> 32d89b64
                new_lang = config.get("OpenAI", {}).get("response_lang", lang)
                if new_lang != lang:
                    lang_code = self._get_language_code(new_lang)
                    lang = new_lang

                # Update language dynamically in case settings changed
                new_lang_name = config.get("OpenAI", {}).get("response_lang", lang_name)
                if new_lang_name != lang_name:
                    lang_name = new_lang_name
                    lang_code = self._get_language_code(lang_name)


                sp_rec = gv.speaker_audio_recorder
                prev_state = sp_rec.enabled
                sp_rec.enabled = False
                try:

                    if gv.real_time_read:
                        start = 0
                        if final_speech.startswith(gv.last_spoken_response):
                            start = len(gv.last_spoken_response)
                        new_text = final_speech[start:]
                        if new_text:
                            self.speech_text_available.clear()
                            self.play_audio(speech=new_text, lang=lang_code, rate=rate)
                            gv.last_spoken_response += new_text
                    else:
                        self.speech_text_available.clear()
                        self.play_audio(speech=final_speech, lang=lang_code, rate=rate)
                        gv.last_spoken_response = final_speech
<<<<<<< HEAD
=======


                    if self.play_audio(speech, lang_code, self.speech_rate):
                        gv.last_spoken_response = speech


>>>>>>> 32d89b64
                finally:
                    time.sleep(constants.SPEAKER_REENABLE_DELAY_SECONDS)
                    sp_rec.enabled = prev_state
                    gv.last_playback_end = datetime.datetime.utcnow()
                    gv.set_read_response(False)

                    gv.set_read_response(False)

                    self.read_response = False


            # --------------------------------------------------------------
            time.sleep(0.1)


    def _get_language_code(self, lang: str) -> str:
        """Get the language code from the configuration."""
        try:
            return next(key for key, value in LANGUAGES_DICT.items() if value == lang)
        except StopIteration:
            # Return dafault lang if nothing else is found
            return "en"

    def _get_speech_text(self) -> str:
        """Get the speech text from the conversation."""
        return self.conversation.get_conversation(
            sources=[constants.PERSONA_ASSISTANT], length=1
        )

    def _process_speech_text(self, speech: str) -> str:
        """Process the speech text to remove persona and formatting."""
        persona_length = len(constants.PERSONA_ASSISTANT) + 2
        final_speech = speech[persona_length:].strip()
        return final_speech[1:-1]  # Remove square brackets
<|MERGE_RESOLUTION|>--- conflicted
+++ resolved
@@ -17,8 +17,7 @@
 
 class AudioPlayer:
     """Play text to audio."""
-<<<<<<< HEAD
-=======
+
 
 class AudioPlayer:    """Play text to audio."""
 
@@ -26,7 +25,7 @@
     plays it either once (\"Suggest Response and Read\") or incrementally in
     real time (\"Read Responses Continuously\").
     """
->>>>>>> 32d89b64
+
 
 
     def __init__(self, convo: Conversation):
@@ -115,10 +114,7 @@
 
             with self.play_lock:
                 self.stop_current_playback()
-<<<<<<< HEAD
-=======
-
->>>>>>> 32d89b64
+
                 cmd = ["ffplay", "-nodisp", "-autoexit", "-loglevel", "quiet"]
                 if rate and rate != 1.0:
                     cmd += ["-af", f"atempo={rate}"]
@@ -212,15 +208,14 @@
                     try:
                         self.play_audio(speech=new_text, lang=lang_code, rate=rate)
                         gv.last_spoken_response += new_text
-<<<<<<< HEAD
-=======
+
 
 
                         if self.play_audio(new_text, lang_code, self.speech_rate):
                             gv.last_spoken_response += new_text
 
 
->>>>>>> 32d89b64
+
                     finally:
                         time.sleep(constants.SPEAKER_REENABLE_DELAY_SECONDS)
                         sp_rec.enabled = prev_state
@@ -237,10 +232,7 @@
                 self.speech_text_available.clear()
                 speech = self._process_speech_text(self._get_speech_text())
 
-<<<<<<< HEAD
-=======
-
->>>>>>> 32d89b64
+
                 new_lang = config.get("OpenAI", {}).get("response_lang", lang)
                 if new_lang != lang:
                     lang_code = self._get_language_code(new_lang)
@@ -271,15 +263,14 @@
                         self.speech_text_available.clear()
                         self.play_audio(speech=final_speech, lang=lang_code, rate=rate)
                         gv.last_spoken_response = final_speech
-<<<<<<< HEAD
-=======
+
 
 
                     if self.play_audio(speech, lang_code, self.speech_rate):
                         gv.last_spoken_response = speech
 
 
->>>>>>> 32d89b64
+
                 finally:
                     time.sleep(constants.SPEAKER_REENABLE_DELAY_SECONDS)
                     sp_rec.enabled = prev_state
