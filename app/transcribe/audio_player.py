"""
Plays the responses received from LLM as Audio.
This class handles text-to-speech functionality.
"""

import os
import time
import tempfile
import threading
import subprocess
import datetime
import playsound
import gtts
from conversation import Conversation
import constants
from tsutils import app_logging as al
from tsutils.language import LANGUAGES_DICT

logger = al.get_module_logger(al.AUDIO_PLAYER_LOGGER)


class AudioPlayer:
    """Play text to audio.
    """

    def __init__(self, convo: Conversation):
        logger.info(self.__class__.__name__)
        self.speech_text_available = threading.Event()
        self.conversation = convo
        self.temp_dir = tempfile.gettempdir()
        self.read_response = False
        self.stop_loop = False
        self.current_process = None
        self.play_lock = threading.Lock()
        self.playing = False
        self.speech_rate = constants.DEFAULT_TTS_SPEECH_RATE
        self.tts_volume = constants.DEFAULT_TTS_VOLUME

    def stop_current_playback(self):
        """Stop any current audio playback"""
        if self.current_process and self.current_process.poll() is None:
            try:
                self.current_process.terminate()
                self.current_process.wait(timeout=1)
            except Exception:
                try:
                    self.current_process.kill()
                except Exception:
                    pass
        self.current_process = None

    def play_audio(self, speech: str, lang: str, rate: float | None = None,
                   volume: float | None = None):
        """Play text as audio.
        This is a blocking method and will return when audio playback is complete.
        For large audio text, this could take several minutes.
        """
        logger.info(f'{self.__class__.__name__} - play_audio called')  # pylint: disable=W1203
        try:
            audio_obj = gtts.gTTS(speech, lang=lang)
            temp_audio_file = tempfile.mkstemp(dir=self.temp_dir, suffix='.mp3')
            os.close(temp_audio_file[0])

            audio_obj.save(temp_audio_file[1])
            with self.play_lock:
                if self.playing:
                    logger.warning("Audio already playing, skipping redundant call.")
                    return
<<<<<<< HEAD
                logger.info("Audio playback starting")
=======
>>>>>>> ef811976
                self.playing = True
                self.stop_current_playback()
                cmd = ['ffplay', '-nodisp', '-autoexit', '-loglevel', 'quiet']
                filters = []
                if rate and rate != 1.0:
                    filters.append(f'atempo={rate}')
                if volume is not None and volume != 1.0:
                    filters.append(f'volume={volume}')
                if filters:
                    cmd += ['-af', ','.join(filters)]
                cmd.append(temp_audio_file[1])
                self.current_process = subprocess.Popen(
                    cmd, stdout=subprocess.DEVNULL, stderr=subprocess.DEVNULL)

            while self.current_process.poll() is None:
                if not self.conversation.context.audio_queue.empty():
                    self.stop_current_playback()
                    break
                time.sleep(0.1)
        except Exception as play_ex:
            logger.error('Error when attempting to play audio.', exc_info=True)
            logger.info(play_ex)
        finally:
            os.remove(temp_audio_file[1])
            with self.play_lock:
                self.stop_current_playback()
                self.playing = False

    def play_audio_loop(self, config: dict):
        """Continuously play text as audio based on event signaling.
        """
        lang = 'english'
        lang_code = self._get_language_code(lang)
        rate = config.get('General', {}).get('tts_speech_rate', self.speech_rate)
        self.speech_rate = rate
        volume = config.get('General', {}).get('tts_playback_volume', self.tts_volume)
        self.tts_volume = volume

        while self.stop_loop is False:
            if self.speech_text_available.is_set() and self.read_response:
                logger.info("play_audio_loop triggered by speech_text_available")
                self.speech_text_available.clear()
                speech = self._get_speech_text()
                final_speech = self._process_speech_text(speech)

                new_lang = config.get('OpenAI', {}).get('response_lang', lang)
                if new_lang != lang:
                    lang_code = self._get_language_code(new_lang)
                    lang = new_lang

                self.read_response = False
                # Disable audio capture to avoid echo
                sp_rec = self.conversation.context.speaker_audio_recorder
                # Only disable speaker capture so user mic remains active and
                # playback can be interrupted by new speech.
                prev_sp_state = sp_rec.enabled
                sp_rec.enabled = False
                try:
<<<<<<< HEAD
                    current_volume = self.tts_volume
                    logger.info("Playing audio response once")
=======

                    current_volume = self.tts_volume
                    logger.info("Playing audio response once")


                    current_volume = self.tts_volume
                    logger.info("Playing audio response once")


                    current_volume = self.tts_volume


>>>>>>> ef811976
                    self.play_audio(
                        speech=final_speech,
                        lang=lang_code,
                        rate=rate,
                        volume=current_volume,
                    )
<<<<<<< HEAD
=======


                    self.play_audio(speech=final_speech, lang=lang_code,
                                   rate=rate, volume=volume)



>>>>>>> ef811976
                finally:
                    time.sleep(constants.SPEAKER_REENABLE_DELAY_SECONDS)
                    sp_rec.enabled = prev_sp_state
                    gv = self.conversation.context
                    gv.last_playback_end = datetime.datetime.utcnow()
                    logger.info("Audio playback finished")

                    # Reset last_spoken_response so any queued text is cleared
                    # after playback completes. update_response_ui will
                    # populate this again when a new response arrives.

                    # Keep last_spoken_response so update_response_ui
                    # can detect when a new response is generated and
                    # avoid replaying the same audio multiple times.

            time.sleep(0.1)

    def _get_language_code(self, lang: str) -> str:
        """Get the language code from the configuration.
        """
        try:
            return next(key for key, value in LANGUAGES_DICT.items() if value == lang)
        except StopIteration:
            # Return dafault lang if nothing else is found
            return 'en'

    def _get_speech_text(self) -> str:
        """Get the speech text from the conversation.
        """
        return self.conversation.get_conversation(sources=[constants.PERSONA_ASSISTANT], length=1)

    def _process_speech_text(self, speech: str) -> str:
        """Process the speech text to remove persona and formatting.
        """
        persona_length = len(constants.PERSONA_ASSISTANT) + 2
        final_speech = speech[persona_length:].strip()
        return final_speech[1:-1]  # Remove square brackets<|MERGE_RESOLUTION|>--- conflicted
+++ resolved
@@ -66,10 +66,9 @@
                 if self.playing:
                     logger.warning("Audio already playing, skipping redundant call.")
                     return
-<<<<<<< HEAD
+
                 logger.info("Audio playback starting")
-=======
->>>>>>> ef811976
+
                 self.playing = True
                 self.stop_current_playback()
                 cmd = ['ffplay', '-nodisp', '-autoexit', '-loglevel', 'quiet']
@@ -128,10 +127,10 @@
                 prev_sp_state = sp_rec.enabled
                 sp_rec.enabled = False
                 try:
-<<<<<<< HEAD
+
                     current_volume = self.tts_volume
                     logger.info("Playing audio response once")
-=======
+
 
                     current_volume = self.tts_volume
                     logger.info("Playing audio response once")
@@ -144,15 +143,14 @@
                     current_volume = self.tts_volume
 
 
->>>>>>> ef811976
+
                     self.play_audio(
                         speech=final_speech,
                         lang=lang_code,
                         rate=rate,
                         volume=current_volume,
                     )
-<<<<<<< HEAD
-=======
+
 
 
                     self.play_audio(speech=final_speech, lang=lang_code,
@@ -160,7 +158,6 @@
 
 
 
->>>>>>> ef811976
                 finally:
                     time.sleep(constants.SPEAKER_REENABLE_DELAY_SECONDS)
                     sp_rec.enabled = prev_sp_state
