"""
Plays the responses received from LLM as Audio.
This class handles text-to-speech functionality.
"""

import os
import time
import tempfile
import threading

import subprocess  # nosec
import playsound


import gtts

import simpleaudio
import subprocess
from conversation import Conversation
import constants

from .conversation import Conversation
from . import constants

from tsutils import app_logging as al
from tsutils.language import LANGUAGES_DICT

logger = al.get_module_logger(al.AUDIO_PLAYER_LOGGER)


class AudioPlayer:
    """Play text to audio.
    """

    def __init__(self, convo: Conversation, global_vars=None):
        logger.info(self.__class__.__name__)
        self.speech_text_available = threading.Event()
        self.conversation = convo
        self.temp_dir = tempfile.gettempdir()
        self.read_response = False
        self.stop_loop = False
        self.is_playing = False        self._playback_process = None

        self._play_obj = None
        self.play_thread = None


    def _play_audio(self, speech: str, lang: str):
        """Internal method to play text as audio."""
        logger.info(f'{self.__class__.__name__} - Playing audio')
        mp3_file = tempfile.mkstemp(dir=self.temp_dir, suffix='.mp3')
        wav_file = tempfile.mkstemp(dir=self.temp_dir, suffix='.wav')
        os.close(mp3_file[0])
        os.close(wav_file[0])

        self.global_vars = global_vars

        # Flag to indicate when audio is being played back
        self.is_playing = False


    def play_audio(self, speech: str, lang: str):
        """Play text as audio.
        This is a blocking method and will return when audio playback is complete.
        For large audio text, this could take several minutes.
        """
        logger.info(f'{self.__class__.__name__} - Playing audio')  # pylint: disable=W1203
        # Import here to avoid circular dependency during initialization
        from global_vars import T_GLOBALS as global_vars

        self.is_playing = True
        speaker_recorder = getattr(global_vars, 'speaker_audio_recorder', None)
        prev_enabled = None
        if speaker_recorder is not None:
            prev_enabled = speaker_recorder.enabled
            speaker_recorder.enabled = False

        try:
            audio_obj = gtts.gTTS(speech, lang=lang)

            temp_audio_file = tempfile.mkstemp(dir=self.temp_dir, suffix='.mp3')
            os.close(temp_audio_file[0])

            audio_obj.save(temp_audio_file[1])

            self.is_playing = True
            self._playback_process = subprocess.Popen(
                ['ffplay', '-nodisp', '-autoexit', '-loglevel', 'quiet', temp_audio_file[1]],
                stdout=subprocess.DEVNULL,
                stderr=subprocess.DEVNULL,
                text=False
            )
            self._playback_process.wait()
        except playsound.PlaysoundException as play_ex:
            logger.error('Error when attempting to play audio.', exc_info=True)
            logger.info(play_ex)
        finally:
            self.is_playing = False
            self._playback_process = None
            os.remove(temp_audio_file[1])

    def stop_playback(self):
        """Stop any active audio playback."""
        if self._playback_process and self._playback_process.poll() is None:
            try:
                self._playback_process.kill()
            except Exception:
                logger.error('Failed to stop audio playback', exc_info=True)
        self.is_playing = False
        self._playback_process = None

            audio_obj.save(mp3_file[1])
            subprocess.call([
                'ffmpeg', '-y', '-i', mp3_file[1], wav_file[1]
            ], stdout=subprocess.DEVNULL, stderr=subprocess.DEVNULL)
            wave_obj = simpleaudio.WaveObject.from_wave_file(wav_file[1])
            self.is_playing = True
            self._play_obj = wave_obj.play()
            self._play_obj.wait_done()
        except Exception as play_ex:  # pylint: disable=broad-except
            logger.error('Error when attempting to play audio.', exc_info=True)
            logger.info(play_ex)
        finally:

            self.is_playing = False
            self._play_obj = None
            try:
                os.remove(mp3_file[1])
                os.remove(wav_file[1])
            except OSError:
                pass

    def start_playback(self, speech: str, lang: str):
        """Start audio playback asynchronously."""
        self.play_thread = threading.Thread(target=self._play_audio, args=(speech, lang))
        self.play_thread.start()

    def stop_playback(self):
        """Stop current playback if any."""
        if self._play_obj is not None:
            try:
                self._play_obj.stop()
            except Exception:  # pylint: disable=broad-except
                pass
        self.is_playing = False
        self.read_response = False

            if speaker_recorder is not None and prev_enabled is not None:
                speaker_recorder.enabled = prev_enabled
            self.is_playing = False
            os.remove(temp_audio_file[1])



    def play_audio_loop(self, config: dict):
        """Continuously play text as audio based on event signaling.
        """
        lang = 'english'
        lang_code = self._get_language_code(lang)

        while self.stop_loop is False:
            if self.speech_text_available.is_set() and self.read_response:
                self.speech_text_available.clear()
                speech = self._get_speech_text()
                final_speech = self._process_speech_text(speech)

                new_lang = config.get('OpenAI', {}).get('response_lang', lang)
                if new_lang != lang:
                    lang_code = self._get_language_code(new_lang)
                    lang = new_lang

                self.read_response = False
<<<<<<< HEAD
                self.play_audio(speech=final_speech, lang=lang_code)
=======

                self.play_audio(speech=final_speech, lang=lang_code)


                self.start_playback(speech=final_speech, lang=lang_code)
                while self.is_playing and self.stop_loop is False:
                    time.sleep(0.1)

                if self.global_vars is not None:
                    self.global_vars.last_tts_response = speech
                self.play_audio(speech=final_speech, lang=lang_code)

>>>>>>> 33e3c299
            time.sleep(0.1)

    def _get_language_code(self, lang: str) -> str:
        """Get the language code from the configuration.
        """
        try:
            return next(key for key, value in LANGUAGES_DICT.items() if value == lang)
        except StopIteration:
            # Return dafault lang if nothing else is found
            return 'en'

    def _get_speech_text(self) -> str:
        """Get the speech text from the conversation.
        """
        return self.conversation.get_conversation(sources=[constants.PERSONA_ASSISTANT], length=1)

    def _process_speech_text(self, speech: str) -> str:
        """Process the speech text to remove persona and formatting.
        """
        persona_length = len(constants.PERSONA_ASSISTANT) + 2
        final_speech = speech[persona_length:].strip()
        return final_speech[1:-1]  # Remove square brackets<|MERGE_RESOLUTION|>--- conflicted
+++ resolved
@@ -170,9 +170,9 @@
                     lang = new_lang
 
                 self.read_response = False
-<<<<<<< HEAD
+
                 self.play_audio(speech=final_speech, lang=lang_code)
-=======
+
 
                 self.play_audio(speech=final_speech, lang=lang_code)
 
@@ -185,7 +185,7 @@
                     self.global_vars.last_tts_response = speech
                 self.play_audio(speech=final_speech, lang=lang_code)
 
->>>>>>> 33e3c299
+
             time.sleep(0.1)
 
     def _get_language_code(self, lang: str) -> str:
