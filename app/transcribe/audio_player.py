"""
Plays the responses received from LLM as Audio.
This class handles text-to-speech functionality.
"""

import os
import time
import tempfile
import threading
import subprocess
import datetime
import playsound
import gtts
from .conversation import Conversation
from . import constants
from tsutils import app_logging as al
from tsutils.language import LANGUAGES_DICT

logger = al.get_module_logger(al.AUDIO_PLAYER_LOGGER)


class AudioPlayer:
    """Play text to audio.
    """

    def __init__(self, convo: Conversation):
        logger.info(self.__class__.__name__)
        self.speech_text_available = threading.Event()
        self.conversation = convo
        self.temp_dir = tempfile.gettempdir()
        self.read_response = False
        self.stop_loop = False
        self.current_process = None
        self.play_lock = threading.Lock()
        self.speech_rate = constants.DEFAULT_TTS_SPEECH_RATE

    def stop_current_playback(self):
        """Stop any current audio playback"""
        if self.current_process and self.current_process.poll() is None:
            try:
                self.current_process.terminate()
                self.current_process.wait(timeout=1)
            except Exception:
                try:
                    self.current_process.kill()
                except Exception:
                    pass
        self.current_process = None

    def play_audio(self, speech: str, lang: str, rate: float | None = None):
        """Play text as audio.
        This is a blocking method and will return when audio playback is complete.
        For large audio text, this could take several minutes.
        """
        logger.info(f'{self.__class__.__name__} - Playing audio')  # pylint: disable=W1203
        temp_audio_file_path = None
        try:
            audio_obj = gtts.gTTS(speech, lang=lang)
            with tempfile.NamedTemporaryFile(
                    dir=self.temp_dir, suffix='.mp3', delete=False) as tmp_file:
                temp_audio_file_path = tmp_file.name
                audio_obj.save(temp_audio_file_path)

            with self.play_lock:
                self.stop_current_playback()
                cmd = ['ffplay', '-nodisp', '-autoexit', '-loglevel', 'quiet']
                if rate and rate != 1.0:
                    cmd += ['-af', f'atempo={rate}']
                cmd.append(temp_audio_file_path)
                self.current_process = subprocess.Popen(
                    cmd, stdout=subprocess.DEVNULL, stderr=subprocess.DEVNULL)

            while self.current_process.poll() is None:
                if not self.conversation.context.audio_queue.empty():
                    self.stop_current_playback()
                    break
                time.sleep(constants.POLL_INTERVAL_SECONDS)
        except Exception:
            logger.exception('Error when attempting to play audio.')
        finally:
            if temp_audio_file_path and os.path.exists(temp_audio_file_path):
                os.remove(temp_audio_file_path)
            with self.play_lock:
                self.stop_current_playback()

    def play_audio_loop(self, config: dict):
        """Continuously play text as audio based on event signaling.
        """
        lang = 'english'
        lang_code = self._get_language_code(lang)
        rate = config.get('General', {}).get('tts_speech_rate', self.speech_rate)
        self.speech_rate = rate

        while self.stop_loop is False:
            if self.speech_text_available.is_set() and self.read_response:
                self.speech_text_available.clear()
                speech = self._get_speech_text()
                final_speech = self._process_speech_text(speech)

                new_lang = config.get('OpenAI', {}).get('response_lang', lang)
                if new_lang != lang:
                    lang_code = self._get_language_code(new_lang)
                    lang = new_lang

                self.read_response = False
                # Disable audio capture to avoid echo
                sp_rec = self.conversation.context.speaker_audio_recorder
                # Only disable speaker capture so user mic remains active and
                # playback can be interrupted by new speech.
                prev_sp_state = sp_rec.enabled
                sp_rec.enabled = False
                try:
                    self.play_audio(speech=final_speech, lang=lang_code, rate=rate)
                finally:
                    time.sleep(constants.SPEAKER_REENABLE_DELAY_SECONDS)
                    sp_rec.enabled = prev_sp_state
                    gv = self.conversation.context
                    gv.last_playback_end = datetime.datetime.utcnow()
<<<<<<< HEAD
                    # Keep last_spoken_response so update_response_ui
                    # can detect when a new response is generated and
                    # avoid replaying the same audio multiple times.
=======

                    # Keep last_spoken_response so update_response_ui
                    # can detect when a new response is generated and
                    # avoid replaying the same audio multiple times.
            time.sleep(constants.POLL_INTERVAL_SECONDS)


                    # Reset last_spoken_response so any queued text is cleared
                    # after playback completes. update_response_ui will
                    # populate this again when a new response arrives.

                    # Keep last_spoken_response so update_response_ui
                    # can detect when a new response is generated and
                    # avoid replaying the same audio multiple times.

>>>>>>> 24c4ac70
            time.sleep(0.1)

    def _get_language_code(self, lang: str) -> str:
        """Get the language code from the configuration.
        """
        try:
            return next(key for key, value in LANGUAGES_DICT.items() if value == lang)
        except StopIteration:
            # Return dafault lang if nothing else is found
            return 'en'

    def _get_speech_text(self) -> str:
        """Get the speech text from the conversation.
        """
        return self.conversation.get_conversation(sources=[constants.PERSONA_ASSISTANT], length=1)

    def _process_speech_text(self, speech: str) -> str:
        """Process the speech text to remove persona and formatting.
        """
        persona_length = len(constants.PERSONA_ASSISTANT) + 2
        final_speech = speech[persona_length:].strip()
        return final_speech[1:-1]  # Remove square brackets<|MERGE_RESOLUTION|>--- conflicted
+++ resolved
@@ -116,11 +116,11 @@
                     sp_rec.enabled = prev_sp_state
                     gv = self.conversation.context
                     gv.last_playback_end = datetime.datetime.utcnow()
-<<<<<<< HEAD
+
                     # Keep last_spoken_response so update_response_ui
                     # can detect when a new response is generated and
                     # avoid replaying the same audio multiple times.
-=======
+
 
                     # Keep last_spoken_response so update_response_ui
                     # can detect when a new response is generated and
@@ -136,7 +136,6 @@
                     # can detect when a new response is generated and
                     # avoid replaying the same audio multiple times.
 
->>>>>>> 24c4ac70
             time.sleep(0.1)
 
     def _get_language_code(self, lang: str) -> str:
