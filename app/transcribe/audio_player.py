"""
Plays the responses received from LLM as Audio.
This class handles text-to-speech functionality.
"""

import os
import time
import tempfile
import threading
import subprocess
import datetime
import playsound
import gtts
from conversation import Conversation
import constants
from tsutils import app_logging as al
from tsutils.language import LANGUAGES_DICT

logger = al.get_module_logger(al.AUDIO_PLAYER_LOGGER)


class AudioPlayer:
    """Play text to audio.
    """

    def __init__(self, convo: Conversation):
        logger.info(self.__class__.__name__)
        self.speech_text_available = threading.Event()
        self.conversation = convo
        self.temp_dir = tempfile.gettempdir()
        self.read_response = False
        self.stop_loop = False
        self.current_process = None
        self.play_lock = threading.Lock()
        self.playing = False
        self.speech_rate = constants.DEFAULT_TTS_SPEECH_RATE
        self.tts_volume = constants.DEFAULT_TTS_VOLUME
<<<<<<< HEAD
        self.played_responses: set[str] = set()
        self.last_playback_end: float = 0.0

    def reset_played_responses(self) -> None:
        """Clear memory of played responses."""
        with self.play_lock:
            self.played_responses.clear()
=======
>>>>>>> c9fb2edd

    def stop_current_playback(self):
        """Stop any current audio playback"""
        if self.current_process and self.current_process.poll() is None:
            try:
                self.current_process.terminate()
                self.current_process.wait(timeout=1)
            except Exception:
                try:
                    self.current_process.kill()
                except Exception:
                    pass
        self.current_process = None

    def play_audio(self, speech: str, lang: str, rate: float | None = None,
<<<<<<< HEAD
                   volume: float | None = None, response_id: str | None = None):
=======
                   volume: float | None = None):
>>>>>>> c9fb2edd
        """Play text as audio.
        This is a blocking method and will return when audio playback is complete.
        For large audio text, this could take several minutes.
        """
        logger.info(f'{self.__class__.__name__} - play_audio called')  # pylint: disable=W1203
        try:
            audio_obj = gtts.gTTS(speech, lang=lang)
            temp_audio_file = tempfile.mkstemp(dir=self.temp_dir, suffix='.mp3')
            os.close(temp_audio_file[0])

            audio_obj.save(temp_audio_file[1])
            now = time.time()
            with self.play_lock:
<<<<<<< HEAD
                if now - self.last_playback_end < 1.0:
                    logger.info("Skipping potential duplicate within 1s window")
                    return
                if response_id and response_id in self.played_responses:
                    logger.info(f"Skipping duplicate playback for {response_id}")
                    return
                if response_id:
                    self.played_responses.add(response_id)
                if self.playing:
                    logger.warning("Audio already playing, skipping redundant call.")
                    return
                logger.info("Audio playback starting")
=======
                if self.playing:
                    logger.warning("Audio already playing, skipping redundant call.")
                    return

                logger.info("Audio playback starting")

>>>>>>> c9fb2edd
                self.playing = True
                self.stop_current_playback()
                cmd = ['ffplay', '-nodisp', '-autoexit', '-loglevel', 'quiet']
                filters = []
                if rate and rate != 1.0:
                    filters.append(f'atempo={rate}')
                if volume is not None and volume != 1.0:
                    filters.append(f'volume={volume}')
                if filters:
                    cmd += ['-af', ','.join(filters)]
                cmd.append(temp_audio_file[1])
                self.current_process = subprocess.Popen(
                    cmd, stdout=subprocess.DEVNULL, stderr=subprocess.DEVNULL)

            while self.current_process.poll() is None:
                if not self.conversation.context.audio_queue.empty():
                    self.stop_current_playback()
                    break
                time.sleep(0.1)
        except Exception as play_ex:
            logger.error('Error when attempting to play audio.', exc_info=True)
            logger.info(play_ex)
        finally:
            os.remove(temp_audio_file[1])
            with self.play_lock:
                self.stop_current_playback()
                self.playing = False
<<<<<<< HEAD
                self.last_playback_end = time.time()
=======
>>>>>>> c9fb2edd

    def play_audio_loop(self, config: dict):
        """Continuously play text as audio based on event signaling.
        """
        lang = 'english'
        lang_code = self._get_language_code(lang)
        rate = config.get('General', {}).get('tts_speech_rate', self.speech_rate)
        self.speech_rate = rate
        volume = config.get('General', {}).get('tts_playback_volume', self.tts_volume)
        self.tts_volume = volume

        while self.stop_loop is False:
            if self.speech_text_available.is_set() and self.read_response:
                logger.info("play_audio_loop triggered by speech_text_available")
                self.speech_text_available.clear()
                speech = self._get_speech_text()
                final_speech = self._process_speech_text(speech)

                new_lang = config.get('OpenAI', {}).get('response_lang', lang)
                if new_lang != lang:
                    lang_code = self._get_language_code(new_lang)
                    lang = new_lang

                self.read_response = False
                # Disable audio capture to avoid echo
                sp_rec = self.conversation.context.speaker_audio_recorder
                # Only disable speaker capture so user mic remains active and
                # playback can be interrupted by new speech.
                prev_sp_state = sp_rec.enabled
                sp_rec.enabled = False
                try:
<<<<<<< HEAD
                    current_volume = self.tts_volume
                    logger.info("Playing audio response once")
=======

                    current_volume = self.tts_volume
                    logger.info("Playing audio response once")


                    current_volume = self.tts_volume
                    logger.info("Playing audio response once")


                    current_volume = self.tts_volume
                    logger.info("Playing audio response once")


                    current_volume = self.tts_volume



>>>>>>> c9fb2edd
                    self.play_audio(
                        speech=final_speech,
                        lang=lang_code,
                        rate=rate,
                        volume=current_volume,
<<<<<<< HEAD
                        response_id=final_speech,
                    )
=======
                    )



                    self.play_audio(speech=final_speech, lang=lang_code,
                                   rate=rate, volume=volume)



>>>>>>> c9fb2edd
                finally:
                    time.sleep(constants.SPEAKER_REENABLE_DELAY_SECONDS)
                    sp_rec.enabled = prev_sp_state
                    gv = self.conversation.context
                    gv.last_playback_end = datetime.datetime.utcnow()
                    logger.info("Audio playback finished")

                    # Reset last_spoken_response so any queued text is cleared
                    # after playback completes. update_response_ui will
                    # populate this again when a new response arrives.

                    # Keep last_spoken_response so update_response_ui
                    # can detect when a new response is generated and
                    # avoid replaying the same audio multiple times.

            time.sleep(0.1)

    def _get_language_code(self, lang: str) -> str:
        """Get the language code from the configuration.
        """
        try:
            return next(key for key, value in LANGUAGES_DICT.items() if value == lang)
        except StopIteration:
            # Return dafault lang if nothing else is found
            return 'en'

    def _get_speech_text(self) -> str:
        """Get the speech text from the conversation.
        """
        return self.conversation.get_conversation(sources=[constants.PERSONA_ASSISTANT], length=1)

    def _process_speech_text(self, speech: str) -> str:
        """Process the speech text to remove persona and formatting.
        """
        persona_length = len(constants.PERSONA_ASSISTANT) + 2
        final_speech = speech[persona_length:].strip()
        return final_speech[1:-1]  # Remove square brackets<|MERGE_RESOLUTION|>--- conflicted
+++ resolved
@@ -35,7 +35,7 @@
         self.playing = False
         self.speech_rate = constants.DEFAULT_TTS_SPEECH_RATE
         self.tts_volume = constants.DEFAULT_TTS_VOLUME
-<<<<<<< HEAD
+
         self.played_responses: set[str] = set()
         self.last_playback_end: float = 0.0
 
@@ -43,8 +43,7 @@
         """Clear memory of played responses."""
         with self.play_lock:
             self.played_responses.clear()
-=======
->>>>>>> c9fb2edd
+
 
     def stop_current_playback(self):
         """Stop any current audio playback"""
@@ -60,11 +59,11 @@
         self.current_process = None
 
     def play_audio(self, speech: str, lang: str, rate: float | None = None,
-<<<<<<< HEAD
+
                    volume: float | None = None, response_id: str | None = None):
-=======
+
                    volume: float | None = None):
->>>>>>> c9fb2edd
+
         """Play text as audio.
         This is a blocking method and will return when audio playback is complete.
         For large audio text, this could take several minutes.
@@ -78,7 +77,7 @@
             audio_obj.save(temp_audio_file[1])
             now = time.time()
             with self.play_lock:
-<<<<<<< HEAD
+
                 if now - self.last_playback_end < 1.0:
                     logger.info("Skipping potential duplicate within 1s window")
                     return
@@ -91,14 +90,13 @@
                     logger.warning("Audio already playing, skipping redundant call.")
                     return
                 logger.info("Audio playback starting")
-=======
+
                 if self.playing:
                     logger.warning("Audio already playing, skipping redundant call.")
                     return
 
                 logger.info("Audio playback starting")
 
->>>>>>> c9fb2edd
                 self.playing = True
                 self.stop_current_playback()
                 cmd = ['ffplay', '-nodisp', '-autoexit', '-loglevel', 'quiet']
@@ -126,10 +124,9 @@
             with self.play_lock:
                 self.stop_current_playback()
                 self.playing = False
-<<<<<<< HEAD
+
                 self.last_playback_end = time.time()
-=======
->>>>>>> c9fb2edd
+
 
     def play_audio_loop(self, config: dict):
         """Continuously play text as audio based on event signaling.
@@ -161,37 +158,36 @@
                 prev_sp_state = sp_rec.enabled
                 sp_rec.enabled = False
                 try:
-<<<<<<< HEAD
-                    current_volume = self.tts_volume
-                    logger.info("Playing audio response once")
-=======
-
-                    current_volume = self.tts_volume
-                    logger.info("Playing audio response once")
-
-
-                    current_volume = self.tts_volume
-                    logger.info("Playing audio response once")
-
-
-                    current_volume = self.tts_volume
-                    logger.info("Playing audio response once")
-
-
-                    current_volume = self.tts_volume
-
-
-
->>>>>>> c9fb2edd
+
+                    current_volume = self.tts_volume
+                    logger.info("Playing audio response once")
+
+
+                    current_volume = self.tts_volume
+                    logger.info("Playing audio response once")
+
+
+                    current_volume = self.tts_volume
+                    logger.info("Playing audio response once")
+
+
+                    current_volume = self.tts_volume
+                    logger.info("Playing audio response once")
+
+
+                    current_volume = self.tts_volume
+
+
+
                     self.play_audio(
                         speech=final_speech,
                         lang=lang_code,
                         rate=rate,
                         volume=current_volume,
-<<<<<<< HEAD
+
                         response_id=final_speech,
                     )
-=======
+
                     )
 
 
@@ -201,7 +197,7 @@
 
 
 
->>>>>>> c9fb2edd
+
                 finally:
                     time.sleep(constants.SPEAKER_REENABLE_DELAY_SECONDS)
                     sp_rec.enabled = prev_sp_state
