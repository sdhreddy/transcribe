import os
import time
import tempfile
import threading
import subprocess
import datetime
import gtts

from conversation import Conversation
import constants
from tsutils import app_logging as al
from tsutils.language import LANGUAGES_DICT

logger = al.get_module_logger(al.AUDIO_PLAYER_LOGGER)


<<<<<<< HEAD
class AudioPlayer:
    """Play text to audio."""
=======
class AudioPlayer:    """Play text to audio."""

    """High‑level helper that converts text into speech (gTTS ➜ ffplay) and
    plays it either once (\"Suggest Response and Read\") or incrementally in
    real time (\"Read Responses Continuously\").
    """
>>>>>>> 8d896695

    def __init__(self, convo: Conversation):
        logger.info(self.__class__.__name__)
        self.conversation = convo
        self.temp_dir = tempfile.gettempdir()
        self.speech_text_available = threading.Event()
        self.read_response = False  # toggled by UI handler
        self.stop_loop = False      # set to True on application shutdown
        self.current_process: subprocess.Popen | None = None
        self.play_lock = threading.Lock()
        self.speech_rate = constants.DEFAULT_TTS_SPEECH_RATE

    # ---------------------------------------------------------------------
    #  Low‑level helpers
    # ---------------------------------------------------------------------
    def stop_current_playback(self) -> None:
        """Terminate the ffplay process if one is running."""
        if self.current_process and self.current_process.poll() is None:
            try:
                self.current_process.terminate()
                self.current_process.wait(timeout=1)
            except Exception:
                try:
                    self.current_process.kill()
                except Exception:
                    pass
        self.current_process = None


    def play_audio(self, speech: str, lang: str, rate: float | None = None):
        """Play text as audio.

        This is a blocking method and will return when audio playback is complete.
        For long passages, this could take several seconds or minutes.
        """
        logger.info(
            f"{self.__class__.__name__} - Playing audio"
        )  # pylint: disable=W1203
        try:
            audio_obj = gtts.gTTS(speech, lang=lang)
            temp_audio_file = tempfile.mkstemp(dir=self.temp_dir, suffix=".mp3")
            os.close(temp_audio_file[0])

    def _get_language_code(self, lang: str) -> str:
        """Return the ISO language code used by gTTS/ffplay (default: "en")."""
        try:
            return next(code for code, value in LANGUAGES_DICT.items() if value == lang)
        except StopIteration:
            return "en"

    def _get_speech_text(self) -> str:
        """Return the raw assistant text (latest chunk) from the conversation."""
        return self.conversation.get_conversation(
            sources=[constants.PERSONA_ASSISTANT], length=1
        )

    def _process_speech_text(self, speech: str) -> str:
        """Strip persona labels and square brackets so TTS speaks cleanly."""
        persona_offset = len(constants.PERSONA_ASSISTANT) + 2  # "XX: "
        clean = speech[persona_offset:].strip()
        if clean.startswith("[") and clean.endswith("]"):
            clean = clean[1:-1].strip()
        return clean

    # ---------------------------------------------------------------------
    #  Core playback utilities
    # ---------------------------------------------------------------------
    def play_audio(self, speech: str, lang: str, rate: float | None = None) -> bool:
        """Convert *speech* to mp3 and play it synchronously.

        Returns **True** if playback finished uninterrupted, **False** if it was
        cancelled (e.g. new text arrived during streaming).
        """
        logger.info(f"{self.__class__.__name__} – Playing audio")
        interrupted = False
        completed = True
        mp3_path: str | None = None

        try:
            tts_obj = gtts.gTTS(speech, lang=lang)
            fd, mp3_path = tempfile.mkstemp(dir=self.temp_dir, suffix=".mp3")
            os.close(fd)
            tts_obj.save(mp3_path)


            with self.play_lock:
                self.stop_current_playback()
<<<<<<< HEAD
=======

>>>>>>> 8d896695
                cmd = ["ffplay", "-nodisp", "-autoexit", "-loglevel", "quiet"]
                if rate and rate != 1.0:
                    cmd += ["-af", f"atempo={rate}"]
                cmd.append(temp_audio_file[1])

                cmd = [
                    "ffplay",
                    "-nodisp",
                    "-autoexit",
                    "-loglevel",
                    "quiet",
                ]
                if rate and rate != 1.0:
                    cmd += ["-af", f"atempo={rate}"]
                cmd.append(mp3_path)

                self.current_process = subprocess.Popen(
                    cmd, stdout=subprocess.DEVNULL, stderr=subprocess.DEVNULL
                )

            while self.current_process.poll() is None:
                gv = self.conversation.context
                if (
                    self.speech_text_available.is_set()
                    or (not gv.audio_queue.empty())
                    or (gv.real_time_read and self.speech_text_available.is_set())
                ):
                    interrupted = True
                    completed = False
                    self.stop_current_playback()
                    break
                time.sleep(0.1)

        except Exception as play_ex:
            logger.error("Error when attempting to play audio.", exc_info=True)
            logger.info(play_ex)


        except Exception:
            logger.error("Error when attempting to play audio.", exc_info=True)
            interrupted = True
            completed = False

        finally:
            if mp3_path and os.path.exists(mp3_path):
                try:
                    os.remove(mp3_path)
                except Exception:
                    pass
            with self.play_lock:
                self.stop_current_playback()


    def play_audio_loop(self, config: dict):
        """Continuously play text as audio based on event signaling."""
        lang = "english"
        lang_code = self._get_language_code(lang)
        rate = config.get("General", {}).get("tts_speech_rate", self.speech_rate)
        self.speech_rate = rate

        return completed and not interrupted

    # ---------------------------------------------------------------------
    #  Main loop (runs in dedicated thread)
    # ---------------------------------------------------------------------
    def play_audio_loop(self, config: dict) -> None:
        """Main loop that reacts to UI events and streams TTS accordingly."""
        lang_name = config.get("OpenAI", {}).get("response_lang", "english")
        lang_code = self._get_language_code(lang_name)
        self.speech_rate = config.get("General", {}).get(
            "tts_speech_rate", self.speech_rate
        )


        while not self.stop_loop:
            gv = self.conversation.context

            # --------------------------------------------------------------
            # Real‑time, incremental playback
            # --------------------------------------------------------------
            if gv.real_time_read and self.read_response:
                speech = self._process_speech_text(self._get_speech_text())
                start = len(gv.last_spoken_response)
                new_text = speech[start:]

                if new_text:
                    self.speech_text_available.clear()
                    sp_rec = gv.speaker_audio_recorder
                    prev_state = sp_rec.enabled
                    sp_rec.enabled = False  # avoid echo
                    try:
                        self.play_audio(speech=new_text, lang=lang_code, rate=rate)
                        gv.last_spoken_response += new_text
<<<<<<< HEAD
=======

                        if self.play_audio(new_text, lang_code, self.speech_rate):
                            gv.last_spoken_response += new_text

>>>>>>> 8d896695
                    finally:
                        time.sleep(constants.SPEAKER_REENABLE_DELAY_SECONDS)
                        sp_rec.enabled = prev_state
                        gv.last_playback_end = datetime.datetime.utcnow()

                if gv.responder.streaming_complete.is_set():
                    self.read_response = False
                    gv.set_read_response(False)

            # --------------------------------------------------------------
            # Single‑shot playback when streaming completes
            # --------------------------------------------------------------
            elif self.speech_text_available.is_set() and self.read_response:
                self.speech_text_available.clear()
                speech = self._process_speech_text(self._get_speech_text())


                new_lang = config.get("OpenAI", {}).get("response_lang", lang)
                if new_lang != lang:
                    lang_code = self._get_language_code(new_lang)
                    lang = new_lang

                # Update language dynamically in case settings changed
                new_lang_name = config.get("OpenAI", {}).get("response_lang", lang_name)
                if new_lang_name != lang_name:
                    lang_name = new_lang_name
                    lang_code = self._get_language_code(lang_name)


                sp_rec = gv.speaker_audio_recorder
                prev_state = sp_rec.enabled
                sp_rec.enabled = False
                try:

                    if gv.real_time_read:
                        start = 0
                        if final_speech.startswith(gv.last_spoken_response):
                            start = len(gv.last_spoken_response)
                        new_text = final_speech[start:]
                        if new_text:
                            self.speech_text_available.clear()
                            self.play_audio(speech=new_text, lang=lang_code, rate=rate)
                            gv.last_spoken_response += new_text
                    else:
                        self.speech_text_available.clear()
                        self.play_audio(speech=final_speech, lang=lang_code, rate=rate)
                        gv.last_spoken_response = final_speech
<<<<<<< HEAD
=======

                    if self.play_audio(speech, lang_code, self.speech_rate):
                        gv.last_spoken_response = speech

>>>>>>> 8d896695
                finally:
                    time.sleep(constants.SPEAKER_REENABLE_DELAY_SECONDS)
                    sp_rec.enabled = prev_state
                    gv.last_playback_end = datetime.datetime.utcnow()
<<<<<<< HEAD
                    gv.set_read_response(False)
=======
                    self.read_response = False
>>>>>>> 8d896695

            # --------------------------------------------------------------
            time.sleep(0.1)


    def _get_language_code(self, lang: str) -> str:
        """Get the language code from the configuration."""
        try:
            return next(key for key, value in LANGUAGES_DICT.items() if value == lang)
        except StopIteration:
            # Return dafault lang if nothing else is found
            return "en"

    def _get_speech_text(self) -> str:
        """Get the speech text from the conversation."""
        return self.conversation.get_conversation(
            sources=[constants.PERSONA_ASSISTANT], length=1
        )

    def _process_speech_text(self, speech: str) -> str:
        """Process the speech text to remove persona and formatting."""
        persona_length = len(constants.PERSONA_ASSISTANT) + 2
        final_speech = speech[persona_length:].strip()
        return final_speech[1:-1]  # Remove square brackets
<|MERGE_RESOLUTION|>--- conflicted
+++ resolved
@@ -14,17 +14,17 @@
 logger = al.get_module_logger(al.AUDIO_PLAYER_LOGGER)
 
 
-<<<<<<< HEAD
+
 class AudioPlayer:
     """Play text to audio."""
-=======
+
 class AudioPlayer:    """Play text to audio."""
 
     """High‑level helper that converts text into speech (gTTS ➜ ffplay) and
     plays it either once (\"Suggest Response and Read\") or incrementally in
     real time (\"Read Responses Continuously\").
     """
->>>>>>> 8d896695
+
 
     def __init__(self, convo: Conversation):
         logger.info(self.__class__.__name__)
@@ -112,10 +112,7 @@
 
             with self.play_lock:
                 self.stop_current_playback()
-<<<<<<< HEAD
-=======
-
->>>>>>> 8d896695
+
                 cmd = ["ffplay", "-nodisp", "-autoexit", "-loglevel", "quiet"]
                 if rate and rate != 1.0:
                     cmd += ["-af", f"atempo={rate}"]
@@ -209,13 +206,12 @@
                     try:
                         self.play_audio(speech=new_text, lang=lang_code, rate=rate)
                         gv.last_spoken_response += new_text
-<<<<<<< HEAD
-=======
+
 
                         if self.play_audio(new_text, lang_code, self.speech_rate):
                             gv.last_spoken_response += new_text
 
->>>>>>> 8d896695
+
                     finally:
                         time.sleep(constants.SPEAKER_REENABLE_DELAY_SECONDS)
                         sp_rec.enabled = prev_state
@@ -263,22 +259,21 @@
                         self.speech_text_available.clear()
                         self.play_audio(speech=final_speech, lang=lang_code, rate=rate)
                         gv.last_spoken_response = final_speech
-<<<<<<< HEAD
-=======
+
 
                     if self.play_audio(speech, lang_code, self.speech_rate):
                         gv.last_spoken_response = speech
 
->>>>>>> 8d896695
+
                 finally:
                     time.sleep(constants.SPEAKER_REENABLE_DELAY_SECONDS)
                     sp_rec.enabled = prev_state
                     gv.last_playback_end = datetime.datetime.utcnow()
-<<<<<<< HEAD
+
                     gv.set_read_response(False)
-=======
+
                     self.read_response = False
->>>>>>> 8d896695
+
 
             # --------------------------------------------------------------
             time.sleep(0.1)
