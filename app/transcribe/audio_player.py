--- conflicted
+++ resolved
@@ -8,15 +8,15 @@
 import tempfile
 import threading
 import gtts
-<<<<<<< HEAD
+
 import simpleaudio
 import subprocess
 from conversation import Conversation
 import constants
-=======
+
 from .conversation import Conversation
 from . import constants
->>>>>>> b92b2411
+
 from tsutils import app_logging as al
 from tsutils.language import LANGUAGES_DICT
 
@@ -38,7 +38,7 @@
         self._play_obj = None
         self.play_thread = None
 
-<<<<<<< HEAD
+
     def _play_audio(self, speech: str, lang: str):
         """Internal method to play text as audio."""
         logger.info(f'{self.__class__.__name__} - Playing audio')
@@ -46,7 +46,7 @@
         wav_file = tempfile.mkstemp(dir=self.temp_dir, suffix='.wav')
         os.close(mp3_file[0])
         os.close(wav_file[0])
-=======
+
         self.global_vars = global_vars
 
         # Flag to indicate when audio is being played back
@@ -68,7 +68,7 @@
         if speaker_recorder is not None:
             prev_enabled = speaker_recorder.enabled
             speaker_recorder.enabled = False
->>>>>>> b92b2411
+
         try:
             audio_obj = gtts.gTTS(speech, lang=lang)
             audio_obj.save(mp3_file[1])
@@ -83,7 +83,7 @@
             logger.error('Error when attempting to play audio.', exc_info=True)
             logger.info(play_ex)
         finally:
-<<<<<<< HEAD
+
             self.is_playing = False
             self._play_obj = None
             try:
@@ -106,12 +106,12 @@
                 pass
         self.is_playing = False
         self.read_response = False
-=======
+
             if speaker_recorder is not None and prev_enabled is not None:
                 speaker_recorder.enabled = prev_enabled
             self.is_playing = False
             os.remove(temp_audio_file[1])
->>>>>>> b92b2411
+
 
     def play_audio_loop(self, config: dict):
         """Continuously play text as audio based on event signaling.
@@ -131,15 +131,15 @@
                     lang = new_lang
 
                 self.read_response = False
-<<<<<<< HEAD
+
                 self.start_playback(speech=final_speech, lang=lang_code)
                 while self.is_playing and self.stop_loop is False:
                     time.sleep(0.1)
-=======
+
                 if self.global_vars is not None:
                     self.global_vars.last_tts_response = speech
                 self.play_audio(speech=final_speech, lang=lang_code)
->>>>>>> b92b2411
+
             time.sleep(0.1)
 
     def _get_language_code(self, lang: str) -> str:
