--- conflicted
+++ resolved
@@ -669,21 +669,16 @@
             # Set event to play the recording audio if required
             if self.global_vars.read_response:
                 self.global_vars.last_tts_response = response_string
-<<<<<<< HEAD
-=======
-
->>>>>>> 32d89b64
+
                 if not self.global_vars.real_time_read:
                     self.global_vars.audio_player_var.speech_text_available.set()
                     # Allow AudioPlayer to speak the entire response when triggered
                     self.global_vars.last_spoken_response = ""
-<<<<<<< HEAD
-=======
 
                 # Allow AudioPlayer to speak the entire response when triggered
                 self.global_vars.last_spoken_response = ""
 
->>>>>>> 32d89b64
+
             self.response_textbox.configure(state="normal")
             if response_string:
                 write_in_textbox(self.response_textbox, response_string)
