import threading
import datetime
import time
import tkinter as tk
import webbrowser
import pyperclip
import customtkinter as ctk
from tktooltip import ToolTip
from audio_transcriber import AudioTranscriber
import prompts
from global_vars import TranscriptionGlobals, T_GLOBALS
import constants
import gpt_responder as gr
from tsutils.language import LANGUAGES_DICT
from tsutils import utilities
from tsutils import app_logging as al
from tsutils import configuration
from uicomp.selectable_text import SelectableText
import numpy as np
from PIL import Image
from wordcloud import WordCloud
import matplotlib.pyplot as plt
from io import BytesIO
from tkinter import *
from PIL import ImageTk, Image
import re


logger = al.get_module_logger(al.UI_LOGGER)
UI_FONT_SIZE = 20
# Order of initialization can be unpredictable in python based on where imports are placed.
# Setting it to None so comparison is deterministic in update_transcript_ui method
last_transcript_ui_update_time: datetime.datetime = None
global_vars_module: TranscriptionGlobals = T_GLOBALS
pop_up = None


class AppUI(ctk.CTk):
    """Encapsulates all UI functionality for the app
    """
    global_vars: TranscriptionGlobals
    ui_filename: str = None

    def __init__(self, config: dict):
        super().__init__()
        self.global_vars = TranscriptionGlobals()

        self.global_vars.main_window = self
        self.create_ui_components(config=config)
        self.set_audio_device_menus(config=config)

    def start(self):
        """Start showing the UI
        """
        self.mainloop()

    def update_last_row(self, speaker: str, input_text: str):
        # Update the line for this speaker

        # Delete row starting with speaker
        self.transcript_text.delete_row_starting_with(start_text=speaker)
        self.transcript_text.replace_multiple_newlines()

        # Add new line to end, since it was cleared by previous operation
        self.transcript_text.add_text_to_bottom('\n')

        # Add a new row to the bottom with new text
        self.transcript_text.add_text_to_bottom(input_text)

        self.transcript_text.scroll_to_bottom()

    def update_initial_transcripts(self):
        """Set initial transcript in UI.
        """
        update_transcript_ui(self.global_vars.transcriber,
                             self.transcript_text)
        update_response_ui(self.global_vars.responder,
                           self.response_textbox,
                           self.update_interval_slider_label,
                           self.update_interval_slider)
        self.global_vars.convo.set_handlers(self.update_last_row,
                                            self.transcript_text.add_text_to_bottom)

    def clear_transcript(self):
        """Clear transcript from all places where it exists.
        """
        self.transcript_text.clear_all_text()
        self.global_vars.transcriber.clear_transcriber_context(self.global_vars.audio_queue)

    def create_ui_components(self, config: dict):
        """Create all UI components
        """
        ctk.set_appearance_mode("dark")
        ctk.set_default_color_theme("dark-blue")
        self.title("Transcribe")
        self.configure(bg='#252422')
        self.geometry("1200x800")

        # Frame for the main content
        self.main_frame = ctk.CTkFrame(self)
        self.main_frame.pack(fill="both", expand=True)

        self.create_menus()

        # Left side: SelectableTextComponent
        self.transcript_text: SelectableText = SelectableText(self.main_frame)
        self.transcript_text.pack(side="left", fill="both", expand=True, padx=10, pady=10)
        self.transcript_text.set_callbacks(self.global_vars.convo.on_convo_select)

        # Right side: LLM Response
        self.right_frame = ctk.CTkFrame(self.main_frame)
        self.right_frame.pack(side="right", fill="both", expand=True, padx=10, pady=10)

        # LLM Response textbox
        self.min_response_textbox_width = 300
        self.response_textbox = ctk.CTkTextbox(self.right_frame, self.min_response_textbox_width,
                                               font=("Arial", UI_FONT_SIZE),
                                               text_color='#639cdc',
                                               wrap="word")
        self.response_textbox.pack(fill="both", expand=True)
        self.response_textbox.insert("0.0", prompts.INITIAL_RESPONSE)

        # Bottom Frame for buttons
        self.bottom_frame = ctk.CTkFrame(self, border_color="white", border_width=2)
        self.bottom_frame.pack(side="bottom", fill="both", pady=10)

        response_enabled = bool(config['General']['continuous_response'])
        b_text = "Suggest Responses Continuously" if not response_enabled else "Do Not Suggest Responses Continuously"
        self.continuous_response_button = ctk.CTkButton(self.bottom_frame, text=b_text)
        self.continuous_response_button.grid(row=0, column=4, padx=10, pady=3, sticky="nsew")
        self.continuous_response_button.configure(command=self.freeze_unfreeze)

        self.response_now_button = ctk.CTkButton(self.bottom_frame, text="Suggest Response Now")
        self.response_now_button.grid(row=1, column=4, padx=10, pady=3, sticky="nsew")
        self.response_now_button.configure(command=self.get_response_now)

        self.read_response_now_button = ctk.CTkButton(self.bottom_frame, text="Suggest Response and Read")
        self.read_response_now_button.grid(row=2, column=4, padx=10, pady=3, sticky="nsew")
        self.read_response_now_button.configure(command=self.update_response_ui_and_read_now)

        self.summarize_button = ctk.CTkButton(self.bottom_frame, text="Summarize")
        self.summarize_button.grid(row=3, column=4, padx=10, pady=3, sticky="nsew")
        self.summarize_button.configure(command=self.summarize)

        # word cloud button
        self.word_cloud_button = ctk.CTkButton(self.bottom_frame, text="Display Word Cloud")
        self.word_cloud_button.grid(row=4, column=4, padx=10, pady=3, sticky="nsew")
        self.word_cloud_button.configure(command=self.word_cloud)

        # Continuous read aloud button
        read_enabled = bool(config['General'].get('continuous_read', False))
        b_read_text = "Read Responses Continuously" if not read_enabled else "Do Not Read Responses Continuously"
        self.continuous_read_button = ctk.CTkButton(self.bottom_frame, text=b_read_text)
        self.continuous_read_button.grid(row=5, column=4, padx=10, pady=3, sticky="nsew")
        self.continuous_read_button.configure(command=self.toggle_continuous_read)

        # Continuous LLM Response label, and slider
        self.update_interval_slider_label = ctk.CTkLabel(self.bottom_frame, text="", font=("Arial", 12),
                                                         text_color="#FFFCF2")
        self.update_interval_slider_label.grid(row=0, column=0, columnspan=4, padx=10, pady=3, sticky="nsew")
        self.update_interval_slider = ctk.CTkSlider(self.bottom_frame, from_=1, to=30, width=300,  # height=5,
                                                    number_of_steps=29)
        self.update_interval_slider.set(config['General']['llm_response_interval'])
        self.update_interval_slider.grid(row=1, column=0, columnspan=4, padx=10, pady=3, sticky="nsew")
        self.update_interval_slider.configure(command=self.update_interval_slider_value)

        label_text = f'LLM Response interval: {int(self.update_interval_slider.get())} seconds'
        self.update_interval_slider_label.configure(text=label_text)

        # Speech to text language selection label, dropdown
        audio_lang_label = ctk.CTkLabel(self.bottom_frame, text="Audio Lang: ",
                                        font=("Arial", 12),
                                        text_color="#FFFCF2")
        audio_lang_label.grid(row=2, column=0, padx=10, pady=3, sticky='nw')

        audio_lang = config['OpenAI']['audio_lang']
        self.audio_lang_combobox = ctk.CTkOptionMenu(self.bottom_frame, width=15, values=list(LANGUAGES_DICT.values()))
        self.audio_lang_combobox.set(audio_lang)
        self.audio_lang_combobox.grid(row=2, column=1, ipadx=60, padx=10, pady=3, sticky="ne")
        self.audio_lang_combobox.configure(command=self.set_audio_language)

        # LLM Response language selection label, dropdown
        response_lang_label = ctk.CTkLabel(self.bottom_frame,
                                           text="Response Lang: ",
                                           font=("Arial", 12), text_color="#FFFCF2")
        response_lang_label.grid(row=2, column=2, padx=10, pady=3, sticky="nw")

        response_lang = config['OpenAI']['response_lang']
        self.response_lang_combobox = ctk.CTkOptionMenu(self.bottom_frame, width=15,
                                                        values=list(LANGUAGES_DICT.values()))
        self.response_lang_combobox.set(response_lang)
        self.response_lang_combobox.grid(row=2, column=3, ipadx=60, padx=10, pady=3, sticky="ne")
        self.response_lang_combobox.configure(command=self.set_response_language)

        self.github_link = ctk.CTkLabel(self.bottom_frame, text="Star the Github Repo",
                                        text_color="#639cdc", cursor="hand2")
        self.github_link.grid(row=3, column=0, padx=10, pady=3, sticky="wn")
        self.github_link.bind('<Button-1>', lambda e:
                              self.open_link('https://github.com/vivekuppal/transcribe?referer=desktop'))

        self.issue_link = ctk.CTkLabel(self.bottom_frame, text="Report an issue", text_color="#639cdc", cursor="hand2")
        self.issue_link.grid(row=3, column=1, padx=10, pady=3, sticky="wn")
        self.issue_link.bind('<Button-1>', lambda e: self.open_link(
            'https://github.com/vivekuppal/transcribe/issues/new?referer=desktop'))

        # Create right click menu for transcript textbox.
        self.transcript_text.add_right_click_menu(label="Generate response for selected text",
                                                  command=self.get_response_selected_now)
        self.transcript_text.add_right_click_menu(label="Save Transcript to File", command=self.save_file)
        self.transcript_text.add_right_click_menu(label="Clear Audio Transcript", command=self.clear_transcript)
        self.transcript_text.add_right_click_menu(label="Copy Transcript to Clipboard", command=self.copy_to_clipboard)
        self.transcript_text.add_right_click_menu(label="Edit line", command=self.edit_current_line)
        self.transcript_text.add_right_menu_separator()
        self.transcript_text.add_right_click_menu(label="Quit", command=self.quit)

        chat_inference_provider = config['General']['chat_inference_provider']
        if chat_inference_provider == 'openai':
            api_key = config['OpenAI']['api_key']
            base_url = config['OpenAI']['base_url']
            model = config['OpenAI']['ai_model']
        elif chat_inference_provider == 'together':
            api_key = config['Together']['api_key']
            base_url = config['Together']['base_url']
            model = config['Together']['ai_model']

        if not utilities.is_api_key_valid(api_key=api_key, base_url=base_url, model=model):
            # Disable buttons that interact with backend services
            self.continuous_response_button.configure(state='disabled')
            self.response_now_button.configure(state='disabled')
            self.read_response_now_button.configure(state='disabled')
            self.summarize_button.configure(state='disabled')

            tt_msg = 'Add API Key in override.yaml to enable button'
            # Add tooltips for disabled buttons
            ToolTip(self.continuous_response_button, msg=tt_msg,
                    delay=0.01, follow=True, parent_kwargs={"padx": 3, "pady": 3},
                    padx=7, pady=7)
            ToolTip(self.response_now_button, msg=tt_msg,
                    delay=0.01, follow=True, parent_kwargs={"padx": 3, "pady": 3},
                    padx=7, pady=7)
            ToolTip(self.read_response_now_button, msg=tt_msg,
                    delay=0.01, follow=True, parent_kwargs={"padx": 3, "pady": 3},
                    padx=7, pady=7)
            ToolTip(self.summarize_button, msg=tt_msg,
                    delay=0.01, follow=True, parent_kwargs={"padx": 3, "pady": 3},
                    padx=7, pady=7)

        # self.grid_rowconfigure(0, weight=100)
        # self.grid_rowconfigure(1, weight=1)
        # self.grid_rowconfigure(2, weight=1)
        # self.grid_rowconfigure(3, weight=1)
        # self.grid_columnconfigure(0, weight=1)
        # self.grid_columnconfigure(1, weight=1)


    def edit_current_line(self):
        """Edit the selected line of text required
        """
        try:
            ctk.set_appearance_mode("dark")
            ctk.set_default_color_theme("dark-blue")

            current_line = self.transcript_text.text_widget.index("insert linestart")
            current_line_text = self.transcript_text.text_widget.get(current_line, f"{current_line} lineend")

            edit_window = tk.Toplevel(self)
            edit_window.title("Edit Line")
            edit_window.configure(background='#252422')

            edit_text = tk.Text(edit_window, wrap="word", height=10, width=50,
                                bg='#252422', font=("Arial", 20),
                                foreground='#639cdc')
            edit_text.pack(expand=True, fill='both')
            # Separate Person, text in this line
            end_speaker = current_line_text.find(':')
            if end_speaker == -1:
                # Could not determine speaker in text
                return
            speaker: str = current_line_text[:end_speaker].strip()
            speaker_text: str = current_line_text[end_speaker+1:].strip()
            if speaker_text[0] == '[':
                speaker_text = speaker_text[1:]
            if speaker_text[-1] == ']':
                speaker_text = speaker_text[:-1]
            edit_text.insert(tk.END, speaker_text)

            def save_edit():
                # Needs to do 3 things
                # 1. Edit the text in SelectableText class
                # 2. Edit the convo object
                # 3. Save in DBs
                new_text = edit_text.get("1.0", tk.END).strip()
                self.transcript_text.text_widget.configure(state="normal")
                self.transcript_text.text_widget.delete(current_line, f"{current_line} lineend")
                self.transcript_text.text_widget.insert(current_line, f'{speaker}: {new_text}')
                self.transcript_text.text_widget.configure(state="disabled")
                # Separate persona, text
                convo_id = self.global_vars.convo.get_convo_id(persona=speaker, input_text=speaker_text)
                self.global_vars.convo.update_conversation_by_id(persona=speaker, convo_id=convo_id, text=new_text)
                edit_window.destroy()

            def cancel_edit():
                edit_window.destroy()
            save_button = ctk.CTkButton(edit_window, text="Save", command=save_edit)
            save_button.pack(side=ctk.LEFT, padx=10, pady=10)

            cancel_button = ctk.CTkButton(edit_window, text="Cancel", command=cancel_edit)
            cancel_button.pack(side=ctk.RIGHT, padx=10, pady=10)

        except tk.TclError:
            pass  # No text in the line

    def create_menus(self):
        """Create menus for the application
        """
        # Create the menu bar
        menubar = tk.Menu(self)

        # Create a file menu
        self.filemenu = tk.Menu(menubar, tearoff=False)

        # Add a "Save" menu item to the file menu
        self.filemenu.add_command(label="Save Transcript to File", command=self.save_file)

        # Add a "Pause" menu item to the file menu
        self.filemenu.add_command(label="Pause Transcription", command=self.set_transcript_state)

        # Add a "Quit" menu item to the file menu
        self.filemenu.add_command(label="Quit", command=self.quit)

        # Add the file menu to the menu bar
        menubar.add_cascade(label="File", menu=self.filemenu)

        # Create an edit menu
        self.editmenu = tk.Menu(menubar, tearoff=False)

        # Add a "Clear Audio Transcript" menu item to the file menu
        self.editmenu.add_command(label="Clear Audio Transcript", command=self.clear_transcript)

        # Add a "Copy To Clipboard" menu item to the file menu
        self.editmenu.add_command(label="Copy Transcript to Clipboard",
                                  command=self.copy_to_clipboard)

        # Add "Disable Speaker" menu item to file menu
        self.editmenu.add_command(label="Disable Speaker",
                                  command=self.enable_disable_speaker)

        # Add "Disable Microphone" menu item to file menu
        self.editmenu.add_command(label="Disable Microphone",
                                  command=self.enable_disable_microphone)

        # Add the edit menu to the menu bar
        menubar.add_cascade(label="Edit", menu=self.editmenu)

        # Create help menu, add items in help menu
        helpmenu = tk.Menu(menubar, tearoff=False)
        helpmenu.add_command(label="Github Repo", command=self.open_github)
        helpmenu.add_command(label="Star the Github repo", command=self.open_github)
        helpmenu.add_command(label="Report an Issue", command=self.open_support)
        menubar.add_cascade(label="Help", menu=helpmenu)

        # Add the menu bar to the main window
        self.config(menu=menubar)

    def set_audio_device_menus(self, config):
        if config['General']['disable_speaker']:
            print('[INFO] Disabling Speaker')
            self.enable_disable_speaker()

        if config['General']['disable_mic']:
            print('[INFO] Disabling Microphone')
            self.enable_disable_microphone()

    def copy_to_clipboard(self):
        """Copy transcription text data to clipboard.
           Does not include responses from assistant.
        """
        logger.info(AppUI.copy_to_clipboard.__name__)
        self.capture_action("Copy transcript to clipboard")
        try:
            pyperclip.copy(self.global_vars.transcriber.get_transcript())
        except Exception as e:
            logger.error(f"Error copying to clipboard: {e}")

    def save_file(self):
        """Save transcription text data to file.
           Does not include responses from assistant.
        """
        logger.info(AppUI.save_file.__name__)
        filename = ctk.filedialog.asksaveasfilename(defaultextension='.txt',
                                                    title='Save Transcription',
                                                    filetypes=[("Text Files", "*.txt")])
        self.capture_action(f'Save transcript to file:{filename}')
        if not filename:
            return
        try:
            with open(file=filename, mode="w", encoding='utf-8') as file_handle:
                file_handle.write(self.global_vars.transcriber.get_transcript())
        except Exception as e:
            logger.error(f"Error saving file {filename}: {e}")

    def freeze_unfreeze(self):
        """Respond to start / stop of seeking responses from openAI API
        """
        logger.info(AppUI.freeze_unfreeze.__name__)
        try:
            # Invert the state
            self.global_vars.responder.enabled = not self.global_vars.responder.enabled
            self.capture_action(f'{"Enabled " if self.global_vars.responder.enabled else "Disabled "} continuous LLM responses')
            self.continuous_response_button.configure(
                text="Suggest Responses Continuously" if not self.global_vars.responder.enabled else "Do Not Suggest Responses Continuously"
            )
        except Exception as e:
            logger.error(f"Error toggling responder state: {e}")

    def toggle_continuous_read(self):
        """Toggle automatic reading of responses"""
        logger.info(AppUI.toggle_continuous_read.__name__)
        try:
            new_state = not self.global_vars.continuous_read
            self.global_vars.set_continuous_read(new_state)
<<<<<<< HEAD
=======
            config_obj = configuration.Config()

            config_obj.add_override_value({'General': {'continuous_read': new_state}})

            altered_config = {'General': {'continuous_read': new_state}}
            config_obj.add_override_value(altered_config)

>>>>>>> 33e3c299
            self.capture_action(f'{"Enabled " if new_state else "Disabled "} continuous read aloud')
            self.continuous_read_button.configure(
                text="Read Responses Continuously" if not new_state else "Do Not Read Responses Continuously"
            )
        except Exception as e:
            logger.error(f"Error toggling continuous read state: {e}")

    def enable_disable_speaker(self):
        """Toggles the state of speaker
        """
        try:
            self.global_vars.speaker_audio_recorder.enabled = not self.global_vars.speaker_audio_recorder.enabled
            self.editmenu.entryconfigure(2, label="Disable Speaker" if self.global_vars.speaker_audio_recorder.enabled else "Enable Speaker")
            self.capture_action(f'{"Enabled " if self.global_vars.speaker_audio_recorder.enabled else "Disabled "} speaker input')
        except Exception as e:
            logger.error(f"Error toggling speaker state: {e}")

    def enable_disable_microphone(self):
        """Toggles the state of microphone
        """
        try:
            self.global_vars.user_audio_recorder.enabled = not self.global_vars.user_audio_recorder.enabled
            self.editmenu.entryconfigure(3, label="Disable Microphone" if self.global_vars.user_audio_recorder.enabled else "Enable Microphone")
            self.capture_action(f'{"Enabled " if self.global_vars.user_audio_recorder.enabled else "Disabled "} microphone input')
        except Exception as e:
            logger.error(f"Error toggling microphone state: {e}")

    def update_interval_slider_value(self, slider_value):
        """Update interval slider label to match the slider value
           Update the config value
        """
        try:
            config_obj = configuration.Config()
            # Save config
            altered_config = {'General': {'llm_response_interval': int(slider_value)}}
            config_obj.add_override_value(altered_config)

            label_text = f'LLM Response interval: {int(slider_value)} seconds'
            self.update_interval_slider_label.configure(text=label_text)
            self.capture_action(f'Update LLM response interval to {int(slider_value)}')
        except Exception as e:
            logger.error(f"Error updating slider value: {e}")

    def get_response_now(self):
        """Get response from LLM right away
           Update the Response UI with the response
        """
        if self.global_vars.update_response_now:
            # We are already in the middle of getting a response
            return
        if self.global_vars.continuous_read:
            self.global_vars.set_read_response(True)
        # We need a separate thread to ensure UI is responsive as responses are
        # streamed back. Without the thread UI appears stuck as we stream the
        # responses back
        self.capture_action('Get LLM response now')
        response_ui_thread = threading.Thread(target=self.get_response_now_threaded,
                                              name='GetResponseNow')
        response_ui_thread.daemon = True
        response_ui_thread.start()

    def get_response_selected_now_threaded(self, text: str):
        """Update response UI in a separate thread
        """
        self.update_response_ui_threaded(lambda: self.global_vars.responder.generate_response_for_selected_text(text))

    def get_response_now_threaded(self):
        """Update response UI in a separate thread
        """
        self.update_response_ui_threaded(self.global_vars.responder.generate_response_from_transcript_no_check)

    def update_response_ui_threaded(self, response_generator):
        """Helper method to update response UI in a separate thread
        """
        try:
            self.global_vars.update_response_now = True
            response_string = response_generator()
            self.global_vars.update_response_now = False
            # Set event to play the recording audio if required
            if self.global_vars.read_response:
                self.global_vars.audio_player_var.speech_text_available.set()
            self.response_textbox.configure(state="normal")
            if response_string:
                write_in_textbox(self.response_textbox, response_string)
            self.response_textbox.configure(state="disabled")
            self.response_textbox.see("end")
        except Exception as e:
            logger.error(f"Error in threaded response: {e}")

    def get_response_selected_now(self):
        """Get response from LLM right away for selected_text
           Update the Response UI with the response
        """
        if self.global_vars.update_response_now:
            # We are already in the middle of getting a response
            return
        if self.global_vars.continuous_read:
            self.global_vars.set_read_response(True)
        # We need a separate thread to ensure UI is responsive as responses are
        # streamed back. Without the thread UI appears stuck as we stream the
        # responses back
        self.capture_action('Get LLM response selected now')
        selected_text = self.transcript_text.selection_get()
        response_ui_thread = threading.Thread(target=self.get_response_selected_now_threaded,
                                              args=(selected_text,),
                                              name='GetResponseSelectedNow')
        response_ui_thread.daemon = True
        response_ui_thread.start()

    def summarize_threaded(self):
        """Get summary from LLM in a separate thread"""
        global pop_up  # pylint: disable=W0603
        try:
            print('Summarizing...')
            popup_msg_no_close(title='Summary', msg='Creating a summary')
            summary = self.global_vars.responder.summarize()
            # When API key is not specified, give a chance for the thread to initialize

            if pop_up is not None:
                try:
                    pop_up.destroy()
                except Exception as e:
                    # Somehow we get the exception
                    # RuntimeError: main thread is not in main loop
                    logger.info('Exception in summarize_threaded')
                    logger.info(e)

                pop_up = None
            if summary is None:
                popup_msg_close_button(title='Summary',
                                       msg='Failed to get summary. Please check you have a valid API key.')
                return

            # Enhancement here would be to get a streaming summary
            popup_msg_close_button(title='Summary', msg=summary)
        except Exception as e:
            logger.error(f"Error in summarize_threaded: {e}")

    def word_cloud_threaded(self):
        """Generate a word cloud in a separate thread"""
        global pop_up
        try:
            if pop_up is not None:
                try:
                    pop_up.destroy()
                except Exception as e:
                    # Somehow we get the exception
                    # RuntimeError: main thread is not in main loop
                    logger.info('Exception in word_cloud_threaded')
                    logger.info(e)

                pop_up = None

            try:
                words = self.global_vars.convo.get_conversation(sources = [constants.PERSONA_YOU, constants.PERSONA_SPEAKER, constants.PERSONA_ASSISTANT], length = 0)
                processed_text = re.sub(r'^(You|Speaker|assistant):\s*', '', words, flags=re.MULTILINE)
                word_cloud = WordCloud(background_color='white', colormap='binary', width=500, height=500).generate(processed_text[80:])
                popup_msg_close_button_word_cloud(title='Word Cloud', word_cloud = word_cloud)

            except Exception as e:
                print(f"Error generating word cloud: {e}")
                return

        except Exception as e:
            logger.error(f"Error in word_cloud_threaded: {e}")


    def summarize(self):
        """Get summary response from LLM
        """
        self.capture_action('Get summary from LLM')
        summarize_ui_thread = threading.Thread(target=self.summarize_threaded,
                                               name='Summarize')
        summarize_ui_thread.daemon = True
        summarize_ui_thread.start()

    def word_cloud(self):
        """Start the word cloud thread"""
        cloud = self.capture_action('Generate word cloud')
        word_cloud_ui_thread = threading.Thread(target=self.word_cloud_threaded, name = 'Word Cloud')
        word_cloud_ui_thread.daemon = True
        word_cloud_ui_thread.start()


    def update_response_ui_and_read_now(self):
        """Get response from LLM right away
        Update the Response UI with the response
        Read the response
        """
        self.capture_action('Get LLM response now and read aloud')
        self.global_vars.set_read_response(True)
        self.get_response_now()

    def set_transcript_state(self):
        """Enables, disables transcription.
           Text of menu item File -> Pause Transcription toggles accordingly
        """
        logger.info(AppUI.set_transcript_state.__name__)
        try:
            self.global_vars.transcriber.transcribe = not self.global_vars.transcriber.transcribe
            self.capture_action(f'{"Enabled " if self.global_vars.transcriber.transcribe else "Disabled "} transcription.')
            if self.global_vars.transcriber.transcribe:
                self.filemenu.entryconfigure(1, label="Pause Transcription")
            else:
                self.filemenu.entryconfigure(1, label="Start Transcription")
        except Exception as e:
            logger.error(f"Error setting transcript state: {e}")

    def open_link(self, url: str):
        """Open the link in a web browser
        """
        self.capture_action(f'Navigate to {url}.')
        try:
            webbrowser.open(url=url, new=2)
        except Exception as e:
            logger.error(f"Error opening URL {url}: {e}")

    def open_github(self):
        """Link to git repo main page
        """
        self.capture_action('open_github.')
        self.open_link('https://github.com/vivekuppal/transcribe?referer=desktop')

    def open_support(self):
        """Link to git repo issues page
        """
        self.capture_action('open_support.')
        self.open_link('https://github.com/vivekuppal/transcribe/issues/new?referer=desktop')

    def capture_action(self, action_text: str):
        """Write to file
        """
        try:
            if not self.ui_filename:
                data_dir = utilities.get_data_path(app_name='Transcribe')
                self.ui_filename = utilities.incrementing_filename(filename=f'{data_dir}/logs/ui', extension='txt')
            with open(self.ui_filename, mode='a', encoding='utf-8') as ui_file:
                ui_file.write(f'{datetime.datetime.now()}: {action_text}\n')
        except Exception as e:
            logger.error(f"Error capturing action {action_text}: {e}")

    def set_audio_language(self, lang: str):
        """Alter audio language in memory and persist it in config file
        """
        try:
            self.global_vars.transcriber.stt_model.set_lang(lang)
            config_obj = configuration.Config()
            # Save config
            altered_config = {'OpenAI': {'audio_lang': lang}}
            config_obj.add_override_value(altered_config)
        except Exception as e:
            logger.error(f"Error setting audio language: {e}")

    def set_response_language(self, lang: str):
        """Alter response language in memory and persist it in config file
        """
        try:
            config_obj = configuration.Config()
            altered_config = {'OpenAI': {'response_lang': lang}}
            # Save config
            config_obj.add_override_value(altered_config)
            config_data = config_obj.data

            # Create a new system prompt
            prompt = config_data["General"]["system_prompt"]
            response_lang = config_data["OpenAI"]["response_lang"]
            if response_lang is not None:
                prompt += f'.  Respond exclusively in {response_lang}.'
            convo = self.global_vars.convo
            convo.update_conversation(persona=constants.PERSONA_SYSTEM,
                                      text=prompt,
                                      time_spoken=datetime.datetime.utcnow(),
                                      update_previous=True)
        except Exception as e:
            logger.error(f"Error setting response language: {e}")


def popup_msg_no_close_threaded(title, msg):
    """Create a pop up with no close button.
    """
    global pop_up  # pylint: disable=W0603
    try:
        popup = ctk.CTkToplevel(T_GLOBALS.main_window)
        popup.geometry("100x50")
        popup.title(title)
        label = ctk.CTkLabel(popup, text=msg, font=("Arial", 12),
                             text_color="#FFFCF2")
        label.pack(side="top", fill="x", pady=10)
        pop_up = popup
        popup.lift()
    except Exception as e:
        # Sometimes get the error - calling Tcl from different apartment
        logger.info('Exception in popup_msg_no_close_threaded')
        logger.info(e)
        return


def popup_msg_no_close(title: str, msg: str):
    """Create a popup that the caller is responsible for closing
    using the destroy method
    """
    kwargs = {}
    kwargs['title'] = title
    kwargs['msg'] = msg
    pop_ui_thread = threading.Thread(target=popup_msg_no_close_threaded,
                                     name='Pop up thread',
                                     kwargs=kwargs)
    pop_ui_thread.daemon = True
    pop_ui_thread.start()
    # Give a chance for the thread to initialize
    # When API key is not specified, need the thread to initialize to
    # allow summarize window to show and ultimately be closed.
    time.sleep(0.1)


def popup_msg_close_button(title: str, msg: str):
    """Create a popup that the caller is responsible for closing
    using the destroy method
    """
    popup = ctk.CTkToplevel(T_GLOBALS.main_window)
    popup.geometry("380x710")
    popup.title(title)
    txtbox = ctk.CTkTextbox(popup, width=350, height=600, font=("Arial", UI_FONT_SIZE),
                            text_color='#FFFCF2', wrap="word")
    txtbox.grid(row=0, column=0, padx=10, pady=10, sticky="nsew")
    txtbox.insert("0.0", msg)

    def copy_summary_to_clipboard():
        pyperclip.copy(txtbox.cget("text"))

    copy_button = ctk.CTkButton(popup, text="Copy to Clipboard", command=copy_summary_to_clipboard)
    copy_button.grid(row=1, column=0, padx=10, pady=5, sticky="nsew")

    close_button = ctk.CTkButton(popup, text="Close", command=popup.destroy)
    close_button.grid(row=2, column=0, padx=10, pady=5, sticky="nsew")
    popup.lift()

def popup_msg_close_button_word_cloud(title: str, word_cloud):
    """Create a word cloud popup that caller is responsible for closing
    using the destroy method
    """
    popup = ctk.CTkToplevel(T_GLOBALS.main_window)
    popup.geometry("380x400")
    popup.title(title)
    
    # Render the WordCloud to an image
    try:
        buffer = BytesIO()
        word_cloud.to_image().save(buffer, format="PNG")
        buffer.seek(0)
        img = Image.open(buffer)
        img_tk = ImageTk.PhotoImage(img)
    except Exception as e:
        print(f"Error rendering word cloud to image: {e}")
        return

    # Display the word cloud image
    word_cloud_label = ctk.CTkLabel(popup, image=img_tk)
    word_cloud_label.image = img_tk  # Keep a reference to avoid garbage collection
    word_cloud_label.grid(row=0, column=0, padx=10, pady=10, sticky="nsew")

    # Add a button to close the popup
    close_button = ctk.CTkButton(popup, text="Close", command=popup.destroy)
    close_button.grid(row=2, column=0, padx=10, pady=5, sticky="nsew")

    popup.lift()


def write_in_textbox(textbox: ctk.CTkTextbox, text: str):
    """Update the text of textbox with the given text
        Args:
          textbox: textbox to be updated
          text: updated text
    """
    # Get current selection attributes, so they can be preserved after writing new text
    a: tuple = textbox.tag_ranges('sel')
    # (<string object: '5.22'>, <string object: '5.85'>)
    textbox.delete("0.0", "end")
    textbox.insert("0.0", text)
    if len(a):
        textbox.tag_add('sel', a[0], a[1])


def update_transcript_ui(transcriber: AudioTranscriber, textbox: SelectableText):
    """Update the text of transcription textbox with the given text
        Args:
          transcriber: AudioTranscriber Object
          textbox: SelectableText to be updated
    """

    global last_transcript_ui_update_time  # pylint: disable=W0603
    global global_vars_module  # pylint: disable=W0603

    if global_vars_module is None:
        global_vars_module = TranscriptionGlobals()

    # None comparison is for initialization
    if last_transcript_ui_update_time is None or last_transcript_ui_update_time < global_vars_module.convo.last_update:
        transcript_strings = transcriber.get_transcript()
        if isinstance(transcript_strings, list):
            for line in transcript_strings:
                textbox.add_text_to_bottom(line)
        else:
            textbox.add_text_to_bottom(transcript_strings)
        # write_in_textbox(textbox, transcript_string)
        textbox.scroll_to_bottom()
        last_transcript_ui_update_time = datetime.datetime.utcnow()


def update_response_ui(responder: gr.GPTResponder,
                       textbox: ctk.CTkTextbox,
                       update_interval_slider_label: ctk.CTkLabel,
                       update_interval_slider: ctk.CTkSlider):
    """Update the text of response textbox with the given text
        Args:
          textbox: textbox to be updated
          text: updated text
    """
    global global_vars_module  # pylint: disable=W0603

    if global_vars_module is None:
        global_vars_module = TranscriptionGlobals()
    response = None

    # global_vars_module.responder.enabled --> This is continous response mode from LLM
    # global_vars_module.update_response_now --> Get Response now from LLM
    if global_vars_module.responder.enabled or global_vars_module.update_response_now:
        response = responder.response

    if global_vars_module.previous_response is not None:
        # User selection of previous response takes precedence over
        # Automated ping of LLM Response
        response = global_vars_module.previous_response

    if response:
        textbox.configure(state="normal")
        write_in_textbox(textbox, response)
        textbox.configure(state="disabled")
        textbox.see("end")
        if global_vars_module.continuous_read and response != global_vars_module.last_tts_response:
            global_vars_module.last_tts_response = response
            global_vars_module.set_read_response(True)
            global_vars_module.audio_player_var.speech_text_available.set()

        if global_vars_module.continuous_read and response != global_vars_module.last_tts_response:
            global_vars_module.last_tts_response = response

        if (global_vars_module.continuous_read
                and responder.stream_done
                and response != global_vars_module.last_tts_response
                and not global_vars_module.read_response):

            global_vars_module.set_read_response(True)
            global_vars_module.audio_player_var.speech_text_available.set()

    update_interval = int(update_interval_slider.get())
    responder.update_response_interval(update_interval)
    update_interval_slider_label.configure(text=f'LLM Response interval: '
                                           f'{update_interval} seconds')

    textbox.after(300, update_response_ui, responder, textbox,
                  update_interval_slider_label, update_interval_slider)<|MERGE_RESOLUTION|>--- conflicted
+++ resolved
@@ -419,8 +419,7 @@
         try:
             new_state = not self.global_vars.continuous_read
             self.global_vars.set_continuous_read(new_state)
-<<<<<<< HEAD
-=======
+
             config_obj = configuration.Config()
 
             config_obj.add_override_value({'General': {'continuous_read': new_state}})
@@ -428,7 +427,7 @@
             altered_config = {'General': {'continuous_read': new_state}}
             config_obj.add_override_value(altered_config)
 
->>>>>>> 33e3c299
+
             self.capture_action(f'{"Enabled " if new_state else "Disabled "} continuous read aloud')
             self.continuous_read_button.configure(
                 text="Read Responses Continuously" if not new_state else "Do Not Read Responses Continuously"
