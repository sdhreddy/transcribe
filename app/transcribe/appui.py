import threading
import datetime
import time
import tkinter as tk
import webbrowser
import pyperclip
import customtkinter as ctk
from tktooltip import ToolTip
from audio_transcriber import AudioTranscriber
import prompts
from global_vars import TranscriptionGlobals, T_GLOBALS
import constants
import gpt_responder as gr
from tsutils.language import LANGUAGES_DICT
from tsutils import utilities
from tsutils import app_logging as al
from tsutils import configuration
from uicomp.selectable_text import SelectableText
import numpy as np
from PIL import Image
from wordcloud import WordCloud
import matplotlib.pyplot as plt
from io import BytesIO
from tkinter import *
from PIL import ImageTk, Image
import re


logger = al.get_module_logger(al.UI_LOGGER)
UI_FONT_SIZE = 20
# Order of initialization can be unpredictable in python based on where imports are placed.
# Setting it to None so comparison is deterministic in update_transcript_ui method
last_transcript_ui_update_time: datetime.datetime = None
global_vars_module: TranscriptionGlobals = T_GLOBALS
pop_up = None


class AppUI(ctk.CTk):
    """Encapsulates all UI functionality for the app
    """
    global_vars: TranscriptionGlobals
    ui_filename: str = None

    def __init__(self, config: dict):
        super().__init__()
        self.global_vars = TranscriptionGlobals()

        self.global_vars.main_window = self
        self.create_ui_components(config=config)
        self.set_audio_device_menus(config=config)

    def start(self):
        """Start showing the UI
        """
        self.mainloop()

    def update_last_row(self, speaker: str, input_text: str):
        # Update the line for this speaker

        # Delete row starting with speaker
        self.transcript_text.delete_row_starting_with(start_text=speaker)
        self.transcript_text.replace_multiple_newlines()

        # Add new line to end, since it was cleared by previous operation
        self.transcript_text.add_text_to_bottom('\n')

        # Add a new row to the bottom with new text
        self.transcript_text.add_text_to_bottom(input_text)

        self.transcript_text.scroll_to_bottom()

    def update_initial_transcripts(self):
        """Set initial transcript in UI.
        """
        update_transcript_ui(self.global_vars.transcriber,
                             self.transcript_text)
        update_response_ui(self.global_vars.responder,
                           self.response_textbox,
                           self.update_interval_slider_label,
                           self.update_interval_slider)
        self.global_vars.convo.set_handlers(self.update_last_row,
                                            self.transcript_text.add_text_to_bottom)

    def clear_transcript(self):
        """Clear transcript from all places where it exists.
        """
        self.transcript_text.clear_all_text()
        self.global_vars.transcriber.clear_transcriber_context(self.global_vars.audio_queue)

    def create_ui_components(self, config: dict):
        """Create all UI components
        """
        ctk.set_appearance_mode("dark")
        ctk.set_default_color_theme("dark-blue")
        self.title("Transcribe")
        self.configure(bg='#252422')
        self.geometry("1200x800")

        # Frame for the main content
        self.main_frame = ctk.CTkFrame(self)
        self.main_frame.pack(fill="both", expand=True)

        self.create_menus()

        # Left side: SelectableTextComponent
        self.transcript_text: SelectableText = SelectableText(self.main_frame)
        self.transcript_text.pack(side="left", fill="both", expand=True, padx=10, pady=10)
        self.transcript_text.set_callbacks(self.global_vars.convo.on_convo_select)

        # Right side: LLM Response
        self.right_frame = ctk.CTkFrame(self.main_frame)
        self.right_frame.pack(side="right", fill="both", expand=True, padx=10, pady=10)

        # LLM Response textbox
        self.min_response_textbox_width = 300
        self.response_textbox = ctk.CTkTextbox(self.right_frame, self.min_response_textbox_width,
                                               font=("Arial", UI_FONT_SIZE),
                                               text_color='#639cdc',
                                               wrap="word")
        self.response_textbox.pack(fill="both", expand=True)
        self.response_textbox.insert("0.0", prompts.INITIAL_RESPONSE)

        # Bottom Frame for buttons
        self.bottom_frame = ctk.CTkFrame(self, border_color="white", border_width=2)
        self.bottom_frame.pack(side="bottom", fill="both", pady=10)

        response_enabled = bool(config['General']['continuous_response'])
        b_text = "Suggest Responses Continuously" if not response_enabled else "Do Not Suggest Responses Continuously"
        self.continuous_response_button = ctk.CTkButton(self.bottom_frame, text=b_text)
        self.continuous_response_button.grid(row=0, column=4, padx=10, pady=3, sticky="nsew")
        self.continuous_response_button.configure(command=self.freeze_unfreeze)

        self.response_now_button = ctk.CTkButton(self.bottom_frame, text="Suggest Response Now")
        self.response_now_button.grid(row=1, column=4, padx=10, pady=3, sticky="nsew")
        self.response_now_button.configure(command=self.get_response_now)

        self.read_response_now_button = ctk.CTkButton(self.bottom_frame, text="Suggest Response and Read")
        self.read_response_now_button.grid(row=2, column=4, padx=10, pady=3, sticky="nsew")
        self.read_response_now_button.configure(command=self.update_response_ui_and_read_now)

        self.summarize_button = ctk.CTkButton(self.bottom_frame, text="Summarize")
        self.summarize_button.grid(row=3, column=4, padx=10, pady=3, sticky="nsew")
        self.summarize_button.configure(command=self.summarize)

        # word cloud button
        self.word_cloud_button = ctk.CTkButton(self.bottom_frame, text="Display Word Cloud")
        self.word_cloud_button.grid(row=4, column=4, padx=10, pady=3, sticky="nsew")
        self.word_cloud_button.configure(command=self.word_cloud)

        # Continuous read aloud button
        read_enabled = bool(config['General'].get('continuous_read', False))
        b_read_text = "Read Responses Continuously" if not read_enabled else "Do Not Read Responses Continuously"
        self.continuous_read_button = ctk.CTkButton(self.bottom_frame, text=b_read_text)
        self.continuous_read_button.grid(row=5, column=4, padx=10, pady=3, sticky="nsew")
        self.continuous_read_button.configure(command=self.toggle_continuous_read)

        # Continuous LLM Response label, and slider
        self.update_interval_slider_label = ctk.CTkLabel(self.bottom_frame, text="", font=("Arial", 12),
                                                         text_color="#FFFCF2")
        self.update_interval_slider_label.grid(row=0, column=0, columnspan=4, padx=10, pady=3, sticky="nsew")
        self.update_interval_slider = ctk.CTkSlider(self.bottom_frame, from_=1, to=30, width=300,  # height=5,
                                                    number_of_steps=29)
        self.update_interval_slider.set(config['General']['llm_response_interval'])
        self.update_interval_slider.grid(row=1, column=0, columnspan=4, padx=10, pady=3, sticky="nsew")
        self.update_interval_slider.configure(command=self.update_interval_slider_value)

        label_text = f'LLM Response interval: {int(self.update_interval_slider.get())} seconds'
        self.update_interval_slider_label.configure(text=label_text)

        # Speech to text language selection label, dropdown
        audio_lang_label = ctk.CTkLabel(self.bottom_frame, text="Audio Lang: ",
                                        font=("Arial", 12),
                                        text_color="#FFFCF2")
        audio_lang_label.grid(row=2, column=0, padx=10, pady=3, sticky='nw')

        audio_lang = config['OpenAI']['audio_lang']
        self.audio_lang_combobox = ctk.CTkOptionMenu(self.bottom_frame, width=15, values=list(LANGUAGES_DICT.values()))
        self.audio_lang_combobox.set(audio_lang)
        self.audio_lang_combobox.grid(row=2, column=1, ipadx=60, padx=10, pady=3, sticky="ne")
        self.audio_lang_combobox.configure(command=self.set_audio_language)

        # LLM Response language selection label, dropdown
        response_lang_label = ctk.CTkLabel(self.bottom_frame,
                                           text="Response Lang: ",
                                           font=("Arial", 12), text_color="#FFFCF2")
        response_lang_label.grid(row=2, column=2, padx=10, pady=3, sticky="nw")

        response_lang = config['OpenAI']['response_lang']
        self.response_lang_combobox = ctk.CTkOptionMenu(self.bottom_frame, width=15,
                                                        values=list(LANGUAGES_DICT.values()))
        self.response_lang_combobox.set(response_lang)
        self.response_lang_combobox.grid(row=2, column=3, ipadx=60, padx=10, pady=3, sticky="ne")
        self.response_lang_combobox.configure(command=self.set_response_language)

        self.github_link = ctk.CTkLabel(self.bottom_frame, text="Star the Github Repo",
                                        text_color="#639cdc", cursor="hand2")
        self.github_link.grid(row=3, column=0, padx=10, pady=3, sticky="wn")
        self.github_link.bind('<Button-1>', lambda e:
                              self.open_link('https://github.com/vivekuppal/transcribe?referer=desktop'))

        self.issue_link = ctk.CTkLabel(self.bottom_frame, text="Report an issue", text_color="#639cdc", cursor="hand2")
        self.issue_link.grid(row=3, column=1, padx=10, pady=3, sticky="wn")
        self.issue_link.bind('<Button-1>', lambda e: self.open_link(
            'https://github.com/vivekuppal/transcribe/issues/new?referer=desktop'))

        # Create right click menu for transcript textbox.
        self.transcript_text.add_right_click_menu(label="Generate response for selected text",
                                                  command=self.get_response_selected_now)
        self.transcript_text.add_right_click_menu(label="Save Transcript to File", command=self.save_file)
        self.transcript_text.add_right_click_menu(label="Clear Audio Transcript", command=self.clear_transcript)
        self.transcript_text.add_right_click_menu(label="Copy Transcript to Clipboard", command=self.copy_to_clipboard)
        self.transcript_text.add_right_click_menu(label="Edit line", command=self.edit_current_line)
        self.transcript_text.add_right_menu_separator()
        self.transcript_text.add_right_click_menu(label="Quit", command=self.quit)

        chat_inference_provider = config['General']['chat_inference_provider']
        if chat_inference_provider == 'openai':
            api_key = config['OpenAI']['api_key']
            base_url = config['OpenAI']['base_url']
            model = config['OpenAI']['ai_model']
        elif chat_inference_provider == 'together':
            api_key = config['Together']['api_key']
            base_url = config['Together']['base_url']
            model = config['Together']['ai_model']

        if not utilities.is_api_key_valid(api_key=api_key, base_url=base_url, model=model):
            # Disable buttons that interact with backend services
            self.continuous_response_button.configure(state='disabled')
            self.response_now_button.configure(state='disabled')
            self.read_response_now_button.configure(state='disabled')
            self.summarize_button.configure(state='disabled')

            tt_msg = 'Add API Key in override.yaml to enable button'
            # Add tooltips for disabled buttons
            ToolTip(self.continuous_response_button, msg=tt_msg,
                    delay=0.01, follow=True, parent_kwargs={"padx": 3, "pady": 3},
                    padx=7, pady=7)
            ToolTip(self.response_now_button, msg=tt_msg,
                    delay=0.01, follow=True, parent_kwargs={"padx": 3, "pady": 3},
                    padx=7, pady=7)
            ToolTip(self.read_response_now_button, msg=tt_msg,
                    delay=0.01, follow=True, parent_kwargs={"padx": 3, "pady": 3},
                    padx=7, pady=7)
            ToolTip(self.summarize_button, msg=tt_msg,
                    delay=0.01, follow=True, parent_kwargs={"padx": 3, "pady": 3},
                    padx=7, pady=7)

        # self.grid_rowconfigure(0, weight=100)
        # self.grid_rowconfigure(1, weight=1)
        # self.grid_rowconfigure(2, weight=1)
        # self.grid_rowconfigure(3, weight=1)
        # self.grid_columnconfigure(0, weight=1)
        # self.grid_columnconfigure(1, weight=1)


    def edit_current_line(self):
        """Edit the selected line of text required
        """
        try:
            ctk.set_appearance_mode("dark")
            ctk.set_default_color_theme("dark-blue")

            current_line = self.transcript_text.text_widget.index("insert linestart")
            current_line_text = self.transcript_text.text_widget.get(current_line, f"{current_line} lineend")

            edit_window = tk.Toplevel(self)
            edit_window.title("Edit Line")
            edit_window.configure(background='#252422')

            edit_text = tk.Text(edit_window, wrap="word", height=10, width=50,
                                bg='#252422', font=("Arial", 20),
                                foreground='#639cdc')
            edit_text.pack(expand=True, fill='both')
            # Separate Person, text in this line
            end_speaker = current_line_text.find(':')
            if end_speaker == -1:
                # Could not determine speaker in text
                return
            speaker: str = current_line_text[:end_speaker].strip()
            speaker_text: str = current_line_text[end_speaker+1:].strip()
            if speaker_text[0] == '[':
                speaker_text = speaker_text[1:]
            if speaker_text[-1] == ']':
                speaker_text = speaker_text[:-1]
            edit_text.insert(tk.END, speaker_text)

            def save_edit():
                # Needs to do 3 things
                # 1. Edit the text in SelectableText class
                # 2. Edit the convo object
                # 3. Save in DBs
                new_text = edit_text.get("1.0", tk.END).strip()
                self.transcript_text.text_widget.configure(state="normal")
                self.transcript_text.text_widget.delete(current_line, f"{current_line} lineend")
                self.transcript_text.text_widget.insert(current_line, f'{speaker}: {new_text}')
                self.transcript_text.text_widget.configure(state="disabled")
                # Separate persona, text
                convo_id = self.global_vars.convo.get_convo_id(persona=speaker, input_text=speaker_text)
                self.global_vars.convo.update_conversation_by_id(persona=speaker, convo_id=convo_id, text=new_text)
                edit_window.destroy()

            def cancel_edit():
                edit_window.destroy()
            save_button = ctk.CTkButton(edit_window, text="Save", command=save_edit)
            save_button.pack(side=ctk.LEFT, padx=10, pady=10)

            cancel_button = ctk.CTkButton(edit_window, text="Cancel", command=cancel_edit)
            cancel_button.pack(side=ctk.RIGHT, padx=10, pady=10)

        except tk.TclError:
            pass  # No text in the line

    def create_menus(self):
        """Create menus for the application
        """
        # Create the menu bar
        menubar = tk.Menu(self)

        # Create a file menu
        self.filemenu = tk.Menu(menubar, tearoff=False)

        # Add a "Save" menu item to the file menu
        self.filemenu.add_command(label="Save Transcript to File", command=self.save_file)

        # Add a "Pause" menu item to the file menu
        self.filemenu.add_command(label="Pause Transcription", command=self.set_transcript_state)

        # Add a "Quit" menu item to the file menu
        self.filemenu.add_command(label="Quit", command=self.quit)

        # Add the file menu to the menu bar
        menubar.add_cascade(label="File", menu=self.filemenu)

        # Create an edit menu
        self.editmenu = tk.Menu(menubar, tearoff=False)

        # Add a "Clear Audio Transcript" menu item to the file menu
        self.editmenu.add_command(label="Clear Audio Transcript", command=self.clear_transcript)

        # Add a "Copy To Clipboard" menu item to the file menu
        self.editmenu.add_command(label="Copy Transcript to Clipboard",
                                  command=self.copy_to_clipboard)

        # Add "Disable Speaker" menu item to file menu
        self.editmenu.add_command(label="Disable Speaker",
                                  command=self.enable_disable_speaker)

        # Add "Disable Microphone" menu item to file menu
        self.editmenu.add_command(label="Disable Microphone",
                                  command=self.enable_disable_microphone)

        # Add the edit menu to the menu bar
        menubar.add_cascade(label="Edit", menu=self.editmenu)

        # Create help menu, add items in help menu
        helpmenu = tk.Menu(menubar, tearoff=False)
        helpmenu.add_command(label="Github Repo", command=self.open_github)
        helpmenu.add_command(label="Star the Github repo", command=self.open_github)
        helpmenu.add_command(label="Report an Issue", command=self.open_support)
        menubar.add_cascade(label="Help", menu=helpmenu)

        # Add the menu bar to the main window
        self.config(menu=menubar)

    def set_audio_device_menus(self, config):
        if config['General']['disable_speaker']:
            print('[INFO] Disabling Speaker')
            self.enable_disable_speaker()

        if config['General']['disable_mic']:
            print('[INFO] Disabling Microphone')
            self.enable_disable_microphone()

    def copy_to_clipboard(self):
        """Copy transcription text data to clipboard.
           Does not include responses from assistant.
        """
        logger.info(AppUI.copy_to_clipboard.__name__)
        self.capture_action("Copy transcript to clipboard")
        try:
            pyperclip.copy(self.global_vars.transcriber.get_transcript())
        except Exception as e:
            logger.error(f"Error copying to clipboard: {e}")

    def save_file(self):
        """Save transcription text data to file.
           Does not include responses from assistant.
        """
        logger.info(AppUI.save_file.__name__)
        filename = ctk.filedialog.asksaveasfilename(defaultextension='.txt',
                                                    title='Save Transcription',
                                                    filetypes=[("Text Files", "*.txt")])
        self.capture_action(f'Save transcript to file:{filename}')
        if not filename:
            return
        try:
            with open(file=filename, mode="w", encoding='utf-8') as file_handle:
                file_handle.write(self.global_vars.transcriber.get_transcript())
        except Exception as e:
            logger.error(f"Error saving file {filename}: {e}")

    def freeze_unfreeze(self):
        """Respond to start / stop of seeking responses from openAI API
        """
        logger.info(AppUI.freeze_unfreeze.__name__)
        try:
            # Invert the state
            self.global_vars.responder.enabled = not self.global_vars.responder.enabled
            self.capture_action(f'{"Enabled " if self.global_vars.responder.enabled else "Disabled "} continuous LLM responses')
            self.continuous_response_button.configure(
                text="Suggest Responses Continuously" if not self.global_vars.responder.enabled else "Do Not Suggest Responses Continuously"
            )
        except Exception as e:
            logger.error(f"Error toggling responder state: {e}")

    def toggle_continuous_read(self):
        """Toggle automatic reading of responses"""
        logger.info(AppUI.toggle_continuous_read.__name__)
        try:
            new_state = not self.global_vars.continuous_read
            self.global_vars.set_continuous_read(new_state)
            config_obj = configuration.Config()
<<<<<<< HEAD
            config_obj.add_override_value({'General': {'continuous_read': new_state}})
=======
            altered_config = {'General': {'continuous_read': new_state}}
            config_obj.add_override_value(altered_config)
>>>>>>> b2b16522
            self.capture_action(f'{"Enabled " if new_state else "Disabled "} continuous read aloud')
            self.continuous_read_button.configure(
                text="Read Responses Continuously" if not new_state else "Do Not Read Responses Continuously"
            )
        except Exception as e:
            logger.error(f"Error toggling continuous read state: {e}")

    def enable_disable_speaker(self):
        """Toggles the state of speaker
        """
        try:
            self.global_vars.speaker_audio_recorder.enabled = not self.global_vars.speaker_audio_recorder.enabled
            self.editmenu.entryconfigure(2, label="Disable Speaker" if self.global_vars.speaker_audio_recorder.enabled else "Enable Speaker")
            self.capture_action(f'{"Enabled " if self.global_vars.speaker_audio_recorder.enabled else "Disabled "} speaker input')
        except Exception as e:
            logger.error(f"Error toggling speaker state: {e}")

    def enable_disable_microphone(self):
        """Toggles the state of microphone
        """
        try:
            self.global_vars.user_audio_recorder.enabled = not self.global_vars.user_audio_recorder.enabled
            self.editmenu.entryconfigure(3, label="Disable Microphone" if self.global_vars.user_audio_recorder.enabled else "Enable Microphone")
            self.capture_action(f'{"Enabled " if self.global_vars.user_audio_recorder.enabled else "Disabled "} microphone input')
        except Exception as e:
            logger.error(f"Error toggling microphone state: {e}")

    def update_interval_slider_value(self, slider_value):
        """Update interval slider label to match the slider value
           Update the config value
        """
        try:
            config_obj = configuration.Config()
            # Save config
            altered_config = {'General': {'llm_response_interval': int(slider_value)}}
            config_obj.add_override_value(altered_config)

            label_text = f'LLM Response interval: {int(slider_value)} seconds'
            self.update_interval_slider_label.configure(text=label_text)
            self.capture_action(f'Update LLM response interval to {int(slider_value)}')
        except Exception as e:
            logger.error(f"Error updating slider value: {e}")

    def get_response_now(self):
        """Get response from LLM right away
           Update the Response UI with the response
        """
        if self.global_vars.update_response_now:
            # We are already in the middle of getting a response
            return
        if self.global_vars.continuous_read:
            self.global_vars.set_read_response(True)
        # We need a separate thread to ensure UI is responsive as responses are
        # streamed back. Without the thread UI appears stuck as we stream the
        # responses back
        self.capture_action('Get LLM response now')
        response_ui_thread = threading.Thread(target=self.get_response_now_threaded,
                                              name='GetResponseNow')
        response_ui_thread.daemon = True
        response_ui_thread.start()

    def get_response_selected_now_threaded(self, text: str):
        """Update response UI in a separate thread
        """
        self.update_response_ui_threaded(lambda: self.global_vars.responder.generate_response_for_selected_text(text))

    def get_response_now_threaded(self):
        """Update response UI in a separate thread
        """
        self.update_response_ui_threaded(self.global_vars.responder.generate_response_from_transcript_no_check)

    def update_response_ui_threaded(self, response_generator):
        """Helper method to update response UI in a separate thread
        """
        try:
            self.global_vars.update_response_now = True
            response_string = response_generator()
            self.global_vars.update_response_now = False
            # Set event to play the recording audio if required
            if self.global_vars.read_response:
                self.global_vars.audio_player_var.speech_text_available.set()
            self.response_textbox.configure(state="normal")
            if response_string:
                write_in_textbox(self.response_textbox, response_string)
            self.response_textbox.configure(state="disabled")
            self.response_textbox.see("end")
        except Exception as e:
            logger.error(f"Error in threaded response: {e}")

    def get_response_selected_now(self):
        """Get response from LLM right away for selected_text
           Update the Response UI with the response
        """
        if self.global_vars.update_response_now:
            # We are already in the middle of getting a response
            return
        if self.global_vars.continuous_read:
            self.global_vars.set_read_response(True)
        # We need a separate thread to ensure UI is responsive as responses are
        # streamed back. Without the thread UI appears stuck as we stream the
        # responses back
        self.capture_action('Get LLM response selected now')
        selected_text = self.transcript_text.selection_get()
        response_ui_thread = threading.Thread(target=self.get_response_selected_now_threaded,
                                              args=(selected_text,),
                                              name='GetResponseSelectedNow')
        response_ui_thread.daemon = True
        response_ui_thread.start()

    def summarize_threaded(self):
        """Get summary from LLM in a separate thread"""
        global pop_up  # pylint: disable=W0603
        try:
            print('Summarizing...')
            popup_msg_no_close(title='Summary', msg='Creating a summary')
            summary = self.global_vars.responder.summarize()
            # When API key is not specified, give a chance for the thread to initialize

            if pop_up is not None:
                try:
                    pop_up.destroy()
                except Exception as e:
                    # Somehow we get the exception
                    # RuntimeError: main thread is not in main loop
                    logger.info('Exception in summarize_threaded')
                    logger.info(e)

                pop_up = None
            if summary is None:
                popup_msg_close_button(title='Summary',
                                       msg='Failed to get summary. Please check you have a valid API key.')
                return

            # Enhancement here would be to get a streaming summary
            popup_msg_close_button(title='Summary', msg=summary)
        except Exception as e:
            logger.error(f"Error in summarize_threaded: {e}")

    def word_cloud_threaded(self):
        """Generate a word cloud in a separate thread"""
        global pop_up
        try:
            if pop_up is not None:
                try:
                    pop_up.destroy()
                except Exception as e:
                    # Somehow we get the exception
                    # RuntimeError: main thread is not in main loop
                    logger.info('Exception in word_cloud_threaded')
                    logger.info(e)

                pop_up = None

            try:
                words = self.global_vars.convo.get_conversation(sources = [constants.PERSONA_YOU, constants.PERSONA_SPEAKER, constants.PERSONA_ASSISTANT], length = 0)
                processed_text = re.sub(r'^(You|Speaker|assistant):\s*', '', words, flags=re.MULTILINE)
                word_cloud = WordCloud(background_color='white', colormap='binary', width=500, height=500).generate(processed_text[80:])
                popup_msg_close_button_word_cloud(title='Word Cloud', word_cloud = word_cloud)

            except Exception as e:
                print(f"Error generating word cloud: {e}")
                return

        except Exception as e:
            logger.error(f"Error in word_cloud_threaded: {e}")


    def summarize(self):
        """Get summary response from LLM
        """
        self.capture_action('Get summary from LLM')
        summarize_ui_thread = threading.Thread(target=self.summarize_threaded,
                                               name='Summarize')
        summarize_ui_thread.daemon = True
        summarize_ui_thread.start()

    def word_cloud(self):
        """Start the word cloud thread"""
        cloud = self.capture_action('Generate word cloud')
        word_cloud_ui_thread = threading.Thread(target=self.word_cloud_threaded, name = 'Word Cloud')
        word_cloud_ui_thread.daemon = True
        word_cloud_ui_thread.start()


    def update_response_ui_and_read_now(self):
        """Get response from LLM right away
        Update the Response UI with the response
        Read the response
        """
        self.capture_action('Get LLM response now and read aloud')
        self.global_vars.set_read_response(True)
        self.get_response_now()

    def set_transcript_state(self):
        """Enables, disables transcription.
           Text of menu item File -> Pause Transcription toggles accordingly
        """
        logger.info(AppUI.set_transcript_state.__name__)
        try:
            self.global_vars.transcriber.transcribe = not self.global_vars.transcriber.transcribe
            self.capture_action(f'{"Enabled " if self.global_vars.transcriber.transcribe else "Disabled "} transcription.')
            if self.global_vars.transcriber.transcribe:
                self.filemenu.entryconfigure(1, label="Pause Transcription")
            else:
                self.filemenu.entryconfigure(1, label="Start Transcription")
        except Exception as e:
            logger.error(f"Error setting transcript state: {e}")

    def open_link(self, url: str):
        """Open the link in a web browser
        """
        self.capture_action(f'Navigate to {url}.')
        try:
            webbrowser.open(url=url, new=2)
        except Exception as e:
            logger.error(f"Error opening URL {url}: {e}")

    def open_github(self):
        """Link to git repo main page
        """
        self.capture_action('open_github.')
        self.open_link('https://github.com/vivekuppal/transcribe?referer=desktop')

    def open_support(self):
        """Link to git repo issues page
        """
        self.capture_action('open_support.')
        self.open_link('https://github.com/vivekuppal/transcribe/issues/new?referer=desktop')

    def capture_action(self, action_text: str):
        """Write to file
        """
        try:
            if not self.ui_filename:
                data_dir = utilities.get_data_path(app_name='Transcribe')
                self.ui_filename = utilities.incrementing_filename(filename=f'{data_dir}/logs/ui', extension='txt')
            with open(self.ui_filename, mode='a', encoding='utf-8') as ui_file:
                ui_file.write(f'{datetime.datetime.now()}: {action_text}\n')
        except Exception as e:
            logger.error(f"Error capturing action {action_text}: {e}")

    def set_audio_language(self, lang: str):
        """Alter audio language in memory and persist it in config file
        """
        try:
            self.global_vars.transcriber.stt_model.set_lang(lang)
            config_obj = configuration.Config()
            # Save config
            altered_config = {'OpenAI': {'audio_lang': lang}}
            config_obj.add_override_value(altered_config)
        except Exception as e:
            logger.error(f"Error setting audio language: {e}")

    def set_response_language(self, lang: str):
        """Alter response language in memory and persist it in config file
        """
        try:
            config_obj = configuration.Config()
            altered_config = {'OpenAI': {'response_lang': lang}}
            # Save config
            config_obj.add_override_value(altered_config)
            config_data = config_obj.data

            # Create a new system prompt
            prompt = config_data["General"]["system_prompt"]
            response_lang = config_data["OpenAI"]["response_lang"]
            if response_lang is not None:
                prompt += f'.  Respond exclusively in {response_lang}.'
            convo = self.global_vars.convo
            convo.update_conversation(persona=constants.PERSONA_SYSTEM,
                                      text=prompt,
                                      time_spoken=datetime.datetime.utcnow(),
                                      update_previous=True)
        except Exception as e:
            logger.error(f"Error setting response language: {e}")


def popup_msg_no_close_threaded(title, msg):
    """Create a pop up with no close button.
    """
    global pop_up  # pylint: disable=W0603
    try:
        popup = ctk.CTkToplevel(T_GLOBALS.main_window)
        popup.geometry("100x50")
        popup.title(title)
        label = ctk.CTkLabel(popup, text=msg, font=("Arial", 12),
                             text_color="#FFFCF2")
        label.pack(side="top", fill="x", pady=10)
        pop_up = popup
        popup.lift()
    except Exception as e:
        # Sometimes get the error - calling Tcl from different apartment
        logger.info('Exception in popup_msg_no_close_threaded')
        logger.info(e)
        return


def popup_msg_no_close(title: str, msg: str):
    """Create a popup that the caller is responsible for closing
    using the destroy method
    """
    kwargs = {}
    kwargs['title'] = title
    kwargs['msg'] = msg
    pop_ui_thread = threading.Thread(target=popup_msg_no_close_threaded,
                                     name='Pop up thread',
                                     kwargs=kwargs)
    pop_ui_thread.daemon = True
    pop_ui_thread.start()
    # Give a chance for the thread to initialize
    # When API key is not specified, need the thread to initialize to
    # allow summarize window to show and ultimately be closed.
    time.sleep(0.1)


def popup_msg_close_button(title: str, msg: str):
    """Create a popup that the caller is responsible for closing
    using the destroy method
    """
    popup = ctk.CTkToplevel(T_GLOBALS.main_window)
    popup.geometry("380x710")
    popup.title(title)
    txtbox = ctk.CTkTextbox(popup, width=350, height=600, font=("Arial", UI_FONT_SIZE),
                            text_color='#FFFCF2', wrap="word")
    txtbox.grid(row=0, column=0, padx=10, pady=10, sticky="nsew")
    txtbox.insert("0.0", msg)

    def copy_summary_to_clipboard():
        pyperclip.copy(txtbox.cget("text"))

    copy_button = ctk.CTkButton(popup, text="Copy to Clipboard", command=copy_summary_to_clipboard)
    copy_button.grid(row=1, column=0, padx=10, pady=5, sticky="nsew")

    close_button = ctk.CTkButton(popup, text="Close", command=popup.destroy)
    close_button.grid(row=2, column=0, padx=10, pady=5, sticky="nsew")
    popup.lift()

def popup_msg_close_button_word_cloud(title: str, word_cloud):
    """Create a word cloud popup that caller is responsible for closing
    using the destroy method
    """
    popup = ctk.CTkToplevel(T_GLOBALS.main_window)
    popup.geometry("380x400")
    popup.title(title)
    
    # Render the WordCloud to an image
    try:
        buffer = BytesIO()
        word_cloud.to_image().save(buffer, format="PNG")
        buffer.seek(0)
        img = Image.open(buffer)
        img_tk = ImageTk.PhotoImage(img)
    except Exception as e:
        print(f"Error rendering word cloud to image: {e}")
        return

    # Display the word cloud image
    word_cloud_label = ctk.CTkLabel(popup, image=img_tk)
    word_cloud_label.image = img_tk  # Keep a reference to avoid garbage collection
    word_cloud_label.grid(row=0, column=0, padx=10, pady=10, sticky="nsew")

    # Add a button to close the popup
    close_button = ctk.CTkButton(popup, text="Close", command=popup.destroy)
    close_button.grid(row=2, column=0, padx=10, pady=5, sticky="nsew")

    popup.lift()


def write_in_textbox(textbox: ctk.CTkTextbox, text: str):
    """Update the text of textbox with the given text
        Args:
          textbox: textbox to be updated
          text: updated text
    """
    # Get current selection attributes, so they can be preserved after writing new text
    a: tuple = textbox.tag_ranges('sel')
    # (<string object: '5.22'>, <string object: '5.85'>)
    textbox.delete("0.0", "end")
    textbox.insert("0.0", text)
    if len(a):
        textbox.tag_add('sel', a[0], a[1])


def update_transcript_ui(transcriber: AudioTranscriber, textbox: SelectableText):
    """Update the text of transcription textbox with the given text
        Args:
          transcriber: AudioTranscriber Object
          textbox: SelectableText to be updated
    """

    global last_transcript_ui_update_time  # pylint: disable=W0603
    global global_vars_module  # pylint: disable=W0603

    if global_vars_module is None:
        global_vars_module = TranscriptionGlobals()

    # None comparison is for initialization
    if last_transcript_ui_update_time is None or last_transcript_ui_update_time < global_vars_module.convo.last_update:
        transcript_strings = transcriber.get_transcript()
        if isinstance(transcript_strings, list):
            for line in transcript_strings:
                textbox.add_text_to_bottom(line)
        else:
            textbox.add_text_to_bottom(transcript_strings)
        # write_in_textbox(textbox, transcript_string)
        textbox.scroll_to_bottom()
        last_transcript_ui_update_time = datetime.datetime.utcnow()


def update_response_ui(responder: gr.GPTResponder,
                       textbox: ctk.CTkTextbox,
                       update_interval_slider_label: ctk.CTkLabel,
                       update_interval_slider: ctk.CTkSlider):
    """Update the text of response textbox with the given text
        Args:
          textbox: textbox to be updated
          text: updated text
    """
    global global_vars_module  # pylint: disable=W0603

    if global_vars_module is None:
        global_vars_module = TranscriptionGlobals()
    response = None

    # global_vars_module.responder.enabled --> This is continous response mode from LLM
    # global_vars_module.update_response_now --> Get Response now from LLM
    if global_vars_module.responder.enabled or global_vars_module.update_response_now:
        response = responder.response

    if global_vars_module.previous_response is not None:
        # User selection of previous response takes precedence over
        # Automated ping of LLM Response
        response = global_vars_module.previous_response

    if response:
        textbox.configure(state="normal")
        write_in_textbox(textbox, response)
        textbox.configure(state="disabled")
        textbox.see("end")
<<<<<<< HEAD
        if global_vars_module.continuous_read and response != global_vars_module.last_tts_response:
            global_vars_module.last_tts_response = response
=======
        if (global_vars_module.continuous_read
                and responder.stream_done
                and response != global_vars_module.last_tts_response
                and not global_vars_module.read_response):
>>>>>>> b2b16522
            global_vars_module.set_read_response(True)
            global_vars_module.audio_player_var.speech_text_available.set()

    update_interval = int(update_interval_slider.get())
    responder.update_response_interval(update_interval)
    update_interval_slider_label.configure(text=f'LLM Response interval: '
                                           f'{update_interval} seconds')

    textbox.after(300, update_response_ui, responder, textbox,
                  update_interval_slider_label, update_interval_slider)<|MERGE_RESOLUTION|>--- conflicted
+++ resolved
@@ -420,12 +420,12 @@
             new_state = not self.global_vars.continuous_read
             self.global_vars.set_continuous_read(new_state)
             config_obj = configuration.Config()
-<<<<<<< HEAD
+
             config_obj.add_override_value({'General': {'continuous_read': new_state}})
-=======
+
             altered_config = {'General': {'continuous_read': new_state}}
             config_obj.add_override_value(altered_config)
->>>>>>> b2b16522
+
             self.capture_action(f'{"Enabled " if new_state else "Disabled "} continuous read aloud')
             self.continuous_read_button.configure(
                 text="Read Responses Continuously" if not new_state else "Do Not Read Responses Continuously"
@@ -865,15 +865,15 @@
         write_in_textbox(textbox, response)
         textbox.configure(state="disabled")
         textbox.see("end")
-<<<<<<< HEAD
+
         if global_vars_module.continuous_read and response != global_vars_module.last_tts_response:
             global_vars_module.last_tts_response = response
-=======
+
         if (global_vars_module.continuous_read
                 and responder.stream_done
                 and response != global_vars_module.last_tts_response
                 and not global_vars_module.read_response):
->>>>>>> b2b16522
+
             global_vars_module.set_read_response(True)
             global_vars_module.audio_player_var.speech_text_available.set()
 
