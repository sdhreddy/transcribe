--- conflicted
+++ resolved
@@ -1,7 +1,7 @@
 import sys
 import time
 import atexit
-<<<<<<< HEAD
+
 import os
 
 if __package__ in (None, "", "__main__"):
@@ -12,14 +12,14 @@
 from .args import create_args, update_args_config, handle_args_batch_tasks
 from .global_vars import T_GLOBALS
 from .appui import AppUI
-=======
+
 import app_utils as au
 from args import create_args, update_args_config, handle_args_batch_tasks
 from global_vars import T_GLOBALS
 from appui import AppUI
 import os
 sys.path.append(os.path.abspath(os.path.join(os.path.dirname(__file__), '..', '..')))
->>>>>>> 82977e0a
+
 from tsutils import configuration  # noqa: E402 pylint: disable=C0413
 from tsutils import app_logging as al  # noqa: E402 pylint: disable=C0413
 from tsutils import utilities as u  # noqa: E402 pylint: disable=C0413
