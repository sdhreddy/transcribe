--- conflicted
+++ resolved
@@ -64,11 +64,11 @@
         result = r.recognize_google(audio)
         self.assertIn(result, ["1 2"], f'Expected ["1 2"] got {result}')
 
-<<<<<<< HEAD
+
     @patch('custom_speech_recognition.Recognizer.recognize_google', return_value="et c'est la dictée numéro 1")
-=======
+
     @patch('custom_speech_recognition.Recognizer.recognize_google', return_value="et c\'est la dict\u00e9e num\u00e9ro 1")
->>>>>>> 33e3c299
+
     def test_google_french(self, mock_google):
         r = sr.Recognizer()
         with sr.AudioFile(self.AUDIO_FILE_FR) as source:
@@ -158,11 +158,11 @@
             audio = r.record(source)
         self.assertEqual(r.recognize_whisper(audio, language="english", **self.WHISPER_CONFIG), " 1, 2, 3.")
 
-<<<<<<< HEAD
+
     @patch('custom_speech_recognition.Recognizer.recognize_whisper', return_value=" et c'est la dictée numéro 1.")
-=======
+
     @patch('custom_speech_recognition.Recognizer.recognize_whisper', return_value=" et c\'est la dict\u00e9e num\u00e9ro 1.")
->>>>>>> 33e3c299
+
     def test_whisper_french(self, mock_whisper):
         r = sr.Recognizer()
         with sr.AudioFile(self.AUDIO_FILE_FR) as source:
@@ -170,11 +170,10 @@
         self.assertEqual(r.recognize_whisper(audio, language="french", **self.WHISPER_CONFIG),
                          " et c'est la dictée numéro 1.")
 
-<<<<<<< HEAD
     @patch('custom_speech_recognition.Recognizer.recognize_whisper', return_value="砸自己的腳")
-=======
+
     @patch('custom_speech_recognition.Recognizer.recognize_whisper', return_value="\u7838\u81ea\u5df1\u7684\u8173")
->>>>>>> 33e3c299
+
     def test_whisper_chinese(self, mock_whisper):
         r = sr.Recognizer()
         with sr.AudioFile(self.AUDIO_FILE_ZH) as source:
