# Speech Mode #

Default option in Transcribe is to provide responses as text in the response window.

Optionally users can disable continuous responses and get Audio responses in addition to text responses using the Suggest Response and Read button as displayed in the image below.

![Screenshot](../assets/ReadResponses.png)

<<<<<<< HEAD
To automatically read responses aloud when continuous responses are enabled, toggle the **Read Responses Continuously** button or set `read_continuous_response` to `Yes` in your `override.yaml` or `parameters.yaml` file.
=======

To automatically read responses aloud when continuous responses are enabled, set `read_continuous_response` to `Yes` in your `override.yaml` or `parameters.yaml` file.
>>>>>>> 77e5ab1e
<|MERGE_RESOLUTION|>--- conflicted
+++ resolved
@@ -6,9 +6,5 @@
 
 ![Screenshot](../assets/ReadResponses.png)
 
-<<<<<<< HEAD
-To automatically read responses aloud when continuous responses are enabled, toggle the **Read Responses Continuously** button or set `read_continuous_response` to `Yes` in your `override.yaml` or `parameters.yaml` file.
-=======
 
-To automatically read responses aloud when continuous responses are enabled, set `read_continuous_response` to `Yes` in your `override.yaml` or `parameters.yaml` file.
->>>>>>> 77e5ab1e
+To automatically read responses aloud when continuous responses are enabled, toggle the **Read Responses Continuously** button or set `read_continuous_response` to `Yes` in your `override.yaml` or `parameters.yaml` file.