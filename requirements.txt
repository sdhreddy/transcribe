numpy==1.26.4
openai-whisper==20240930
Wave==0.0.2          # Keep if your backend actually handles WAV files; remove if desktop-only
openai==1.66.3
pyperclip
PyYAML
soundfile
gtts
deepgram-sdk==3.2.5  # Remove if not using Deepgram in backend
ffmpeg-python
fastapi
uvicorn
websockets
requests
httpx
dataclasses-json
<<<<<<< HEAD
sqlalchemy
appdirs
=======
SqlAlchemy==2.0.29
>>>>>>> 9082d2a7
<|MERGE_RESOLUTION|>--- conflicted
+++ resolved
@@ -14,9 +14,8 @@
 requests
 httpx
 dataclasses-json
-<<<<<<< HEAD
+
 sqlalchemy
 appdirs
-=======
+
 SqlAlchemy==2.0.29
->>>>>>> 9082d2a7
