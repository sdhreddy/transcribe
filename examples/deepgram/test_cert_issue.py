
# pip install cryptography
<<<<<<< HEAD
import pytest
pytest.skip("cryptography not installed", allow_module_level=True)
=======
"""Example test checking for DST certificates.

This test requires the ``cryptography`` package. If it is not installed,
pytest will skip this module automatically.
"""


"""Example script for checking DST certificates.

This file is treated as a test by pytest due to its name. It requires the
``cryptography`` package which may not be available in minimal environments.
Skipping the module ensures the rest of the test suite runs offline.
"""

import pytest

pytest.skip("cryptography not available for example test", allow_module_level=True)
>>>>>>> b92b2411

import _ssl
import pytest

cryptography = pytest.importorskip("cryptography")
from cryptography import x509


def find_dst_cert(store_name) -> bool:
    """
    Find the problematic DST certificate
    """
    for cert, encoding_type, trust in _ssl.enum_certificates(store_name):
        decoded_cert = x509.load_der_x509_certificate(cert)

        if str(decoded_cert.issuer).find('DST Root') > 0:
            if store_name == 'CA':
                print(f'Certificate Store: {store_name} - "Current User -> Intermediate Certification Authorities -> Certificates -> Certificates"')
            elif store_name == 'ROOT':
                print(f'Certificate Store: {store_name} - "Local Computer -> Trusted Root Certificate Authorities -> Certificates"')
            print(f'Potentially problematic certificate : {decoded_cert.issuer}')
            # print(cert)
            print(f'{decoded_cert.serial_number}')
            print('---------------------------------------------------')
            return True
    return False

def test_find_dst_cert_no_results(monkeypatch):
    """Ensure the helper handles empty certificate stores."""

    def fake_enum_certificates(_store):
        return []

    monkeypatch.setattr(_ssl, "enum_certificates", fake_enum_certificates)
    assert find_dst_cert("CA") is False<|MERGE_RESOLUTION|>--- conflicted
+++ resolved
@@ -1,9 +1,9 @@
 
 # pip install cryptography
-<<<<<<< HEAD
+
 import pytest
 pytest.skip("cryptography not installed", allow_module_level=True)
-=======
+
 """Example test checking for DST certificates.
 
 This test requires the ``cryptography`` package. If it is not installed,
@@ -21,7 +21,7 @@
 import pytest
 
 pytest.skip("cryptography not available for example test", allow_module_level=True)
->>>>>>> b92b2411
+
 
 import _ssl
 import pytest
